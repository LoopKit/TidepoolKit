--- conflicted
+++ resolved
@@ -8,11 +8,7 @@
 
 import Foundation
 import AppAuth
-<<<<<<< HEAD
-
-=======
 import UIKit
->>>>>>> 47bc59da
 
 /// Observer of the Tidepool API
 public protocol TAPIObserver: AnyObject {
@@ -39,11 +35,7 @@
 
     /// The URLSessionConfiguration used for all requests. The default is typically acceptable for most purposes. Any changes
     /// will only apply to subsequent requests.
-<<<<<<< HEAD
-    public var urlSessionConfiguration: URLSessionConfiguration {
-=======
     private(set) var urlSessionConfiguration: URLSessionConfiguration {
->>>>>>> 47bc59da
         didSet {
             urlSession = URLSession(configuration: urlSessionConfiguration)
         }
@@ -54,11 +46,7 @@
     }
 
     /// The session used for all requests.
-<<<<<<< HEAD
-    public var session: TSession? {
-=======
     private(set) var session: TSession? {
->>>>>>> 47bc59da
         didSet {
             observers.forEach { $0.apiDidUpdateSession(self.session) }
         }
@@ -78,15 +66,9 @@
 
     private var observers = WeakSynchronizedSet<TAPIObserver>()
 
-<<<<<<< HEAD
-    private var clientId: String
-
-    private var redirectURL: URL
-=======
     var clientId: String
 
     var redirectURL: URL
->>>>>>> 47bc59da
 
     var authorization: Authorization
     func setAuthorization(_ authorization: Authorization) {
@@ -124,15 +106,10 @@
         observers.removeElement(observer)
     }
 
-<<<<<<< HEAD
-    private func lookupOIDConfiguration(environment: TEnvironment) async throws -> ProviderConfiguration {
-
-=======
     // MARK: - Authentication
 
     func lookupOIDConfiguration(environment: TEnvironment) async throws -> ProviderConfiguration {
 
->>>>>>> 47bc59da
         // Lookup /info for current Tidepool environment, for issuer URL
         let info = try await getInfo(environment: environment)
 
@@ -192,58 +169,6 @@
             throw TError.responseUnexpectedStatusCode(response, data)
         }
 
-<<<<<<< HEAD
-    public func revokeTokens() async throws {
-        guard let session else {
-            throw TError.sessionMissing
-        }
-
-        // Lookup /info for current Tidepool environment, for issuer URL
-        let info = try await getInfo(environment: session.environment)
-
-        guard let issuer = info.auth?.issuerURL else {
-            throw TError.missingAuthenticationIssuer
-        }
-
-        let config = try await getServiceConfiguration(issuer: issuer)
-
-        guard let revokeURLStr = config.revocationEndpoint, let revokeURL = URL(string: revokeURLStr) else {
-            throw TError.missingAuthenticationConfiguration
-        }
-
-        try await revokeToken(revocationURL: revokeURL, token: session.accessToken, tokenType: "access_token")
-
-        if let refreshToken = session.refreshToken {
-            try await revokeToken(revocationURL: revokeURL, token: refreshToken, tokenType: "refresh_token")
-        }
-    }
-
-    private func revokeToken(revocationURL: URL, token: String, tokenType: String) async throws {
-
-        var bodyComponents = URLComponents()
-        bodyComponents.queryItems = [
-            URLQueryItem(name: "token", value: token),
-            URLQueryItem(name: "token_type_hint", value: tokenType),
-            URLQueryItem(name: "client_id", value: clientId),
-        ]
-
-        var request = URLRequest(url: revocationURL)
-        request.setValue("application/x-www-form-urlencoded", forHTTPHeaderField: "Content-Type")
-        request.httpMethod = "POST"
-        request.httpBody = bodyComponents.query?.data(using: .utf8)
-
-        let (data, response) = try await urlSession.data(for: request)
-
-        guard let response = response as? HTTPURLResponse else {
-            throw TError.responseUnexpected(response, data)
-        }
-
-        guard response.statusCode >= 200 && response.statusCode <= 299 else {
-            throw TError.responseUnexpectedStatusCode(response, data)
-        }
-
-        // Token has successfully been
-=======
         // Token has successfully been revoked
     }
 
@@ -278,7 +203,6 @@
         } catch {
             throw TError.responseMalformedJSON(httpResponse, data, error)
         }
->>>>>>> 47bc59da
     }
 
     /// Login to the Tidepool environment using AppAuth (OAuth2/OpenID-Connect)
@@ -287,10 +211,6 @@
     /// - Parameters:
     ///   - environment: The environment to login.
     ///   - presenting: A UIViewController to present the login modal from. Can be UIApplication.shared.windows.first!.rootViewController!
-<<<<<<< HEAD
-    ///   - completion: The completion function to invoke with any error.
-=======
->>>>>>> 47bc59da
     public func login(environment: TEnvironment, presenting: UIViewController) async throws {
 
         let config = try await lookupOIDConfiguration(environment: environment)
@@ -330,8 +250,6 @@
             throw TError.missingAuthenticationToken
         }
 
-<<<<<<< HEAD
-=======
         try await createSession(
             environment: environment,
             accessToken: accessToken,
@@ -340,7 +258,6 @@
     }
 
     public func createSession(environment: TEnvironment, accessToken: String, accessTokenExpiration: Date?, refreshToken: String?) async throws {
->>>>>>> 47bc59da
         self.logging?.debug("Authorization successful, access token: \(accessToken)")
 
         // getAuthUser
@@ -352,18 +269,10 @@
         self.session = TSession(
             environment: environment,
             accessToken: accessToken,
-<<<<<<< HEAD
-            accessTokenExpiration: authState.accessTokenExpirationDate,
-            refreshToken: authState.refreshToken,
-            userId: currentUser.userid,
-            username: currentUser.username)
-
-=======
             accessTokenExpiration: accessTokenExpiration,
             refreshToken: refreshToken,
             userId: currentUser.userid,
             username: currentUser.username)
->>>>>>> 47bc59da
     }
 
     private func basicAuthorizationFromCredentials(email: String, password: String) -> String {
@@ -443,11 +352,7 @@
     ///
     /// - Parameters:
     ///   - userId: The user id for which to get the profile. If no user id is specified, then the session user id is used.
-<<<<<<< HEAD
-    ///   - completion: The completion function to invoke with any error.
-=======
     /// - Returns: the ``TProfile`` struct populated with the user's profile information.
->>>>>>> 47bc59da
     public func getProfile(userId: String? = nil) async throws -> TProfile {
         guard let session = session else {
             throw TError.sessionMissing
@@ -455,8 +360,6 @@
 
         let request = try createRequest(method: "GET", path: "/metadata/\(userId ?? session.userId)/profile")
         return try await performRequest(request)
-<<<<<<< HEAD
-=======
     }
 
     // MARK: - Users
@@ -473,7 +376,6 @@
 
         let request = try createRequest(method: "GET", path: "/metadata/users/\(userId ?? session.userId)/users")
         return try await performRequest(request)
->>>>>>> 47bc59da
     }
 
     // MARK: - Prescriptions
@@ -483,11 +385,7 @@
     /// - Parameters:
     ///   - prescriptionClaim: The prescription claim to submit.
     ///   - userId: The user id for which to claim the prescription. If no user id is specified, then the session user id is used.
-<<<<<<< HEAD
-    ///   - completion: The completion function to invoke with any error.
-=======
     /// - Returns: The ``TPrescription`` structure
->>>>>>> 47bc59da
     public func claimPrescription(prescriptionClaim: TPrescriptionClaim, userId: String? = nil) async throws -> TPrescription {
         guard let session = session else {
             throw TError.sessionMissing
@@ -505,11 +403,7 @@
     /// - Parameters:
     ///   - filter: The filter to use when requesting the data sets.
     ///   - userId: The user id for which to get the data sets. If no user id is specified, then the session user id is used.
-<<<<<<< HEAD
-    ///   - completion: The completion function to invoke with any error.
-=======
     /// - Returns: A list of ``TDataSet`` structures
->>>>>>> 47bc59da
     public func listDataSets(filter: TDataSet.Filter? = nil, userId: String? = nil) async throws -> [TDataSet] {
         guard let session = session else {
             throw TError.sessionMissing
@@ -524,11 +418,7 @@
     /// - Parameters:
     ///   - dataSet: The data set to create.
     ///   - userId: The user id for which to create the data set. If no user id is specified, then the session user id is used.
-<<<<<<< HEAD
-    ///   - completion: The completion function to invoke with any error.
-=======
     /// - Returns: The created ``TDataSet``
->>>>>>> 47bc59da
     public func createDataSet(_ dataSet: TDataSet, userId: String? = nil) async throws -> TDataSet {
         guard let session = session else {
             throw TError.sessionMissing
@@ -550,11 +440,7 @@
     /// - Parameters:
     ///   - filter: The filter to use when requesting the data.
     ///   - userId: The user id for which to get the data. If no user id is specified, then the session user id is used.
-<<<<<<< HEAD
-    /// - Returns: a tuple with the decoded data and any malformed entries
-=======
     /// - Returns: a tuple with the decoded ``TDatum`` structs and any malformed entries
->>>>>>> 47bc59da
     public func listData(filter: TDatum.Filter? = nil, userId: String? = nil) async throws -> ([TDatum], MalformedResult) {
         guard let session = session else {
             throw TError.sessionMissing
@@ -887,15 +773,9 @@
     }
 
     private func getServiceConfiguration(issuer: URL) async throws -> ProviderConfiguration {
-<<<<<<< HEAD
 
         // Lookup OpenID-Connect Service provider configuration
 
-=======
-
-        // Lookup OpenID-Connect Service provider configuration
-
->>>>>>> 47bc59da
         let (data, response) = try await urlSession.data(from: issuer.appendingPathComponent(".well-known/openid-configuration"))
 
         guard let response = response as? HTTPURLResponse else {
