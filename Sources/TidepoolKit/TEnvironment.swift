--- conflicted
+++ resolved
@@ -25,18 +25,6 @@
         self.port = port
     }
 
-<<<<<<< HEAD
-    public var authenticationURL: URL {
-        switch host {
-        case "external.integration.tidepool.org":
-            return URL(string: "https://auth.integration.tidepool.org/realms/integration/")!
-        default:
-            return URL(string: "https://auth.tidepool.org/realms/tidepool/")!
-        }
-    }
-
-=======
->>>>>>> 47bc59da
     public func url(path: String = "/", queryItems: [URLQueryItem]? = nil) throws -> URL {
         var components = URLComponents()
         components.host = host
