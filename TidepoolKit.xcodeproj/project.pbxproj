--- conflicted
+++ resolved
@@ -23,10 +23,7 @@
 /* Begin PBXBuildFile section */
 		C145902829E5C2790072BF00 /* AppAuth in Frameworks */ = {isa = PBXBuildFile; productRef = C145902729E5C2790072BF00 /* AppAuth */; };
 		C145902A29E5C2790072BF00 /* AppAuthCore in Frameworks */ = {isa = PBXBuildFile; productRef = C145902929E5C2790072BF00 /* AppAuthCore */; };
-<<<<<<< HEAD
-=======
 		C16119D329D2863200E70E5E /* TTrusteeUser.swift in Sources */ = {isa = PBXBuildFile; fileRef = C16119D229D2863200E70E5E /* TTrusteeUser.swift */; };
->>>>>>> 47bc59da
 		C16DA94529B8CDF400CC3610 /* Assets.xcassets in Resources */ = {isa = PBXBuildFile; fileRef = C16DA93E29B8CB6400CC3610 /* Assets.xcassets */; };
 		C17CDEE92A01378A003F4C84 /* TokenResponse.swift in Sources */ = {isa = PBXBuildFile; fileRef = C17CDEE62A01378A003F4C84 /* TokenResponse.swift */; };
 		C17CDEEA2A01378A003F4C84 /* CodeGenerator.swift in Sources */ = {isa = PBXBuildFile; fileRef = C17CDEE72A01378A003F4C84 /* CodeGenerator.swift */; };
@@ -213,14 +210,11 @@
 		C15ADC6E29CA17D1008D80F1 /* sk */ = {isa = PBXFileReference; lastKnownFileType = text.plist.strings; name = sk; path = sk.lproj/Localizable.strings; sourceTree = "<group>"; };
 		C16119D229D2863200E70E5E /* TTrusteeUser.swift */ = {isa = PBXFileReference; fileEncoding = 4; lastKnownFileType = sourcecode.swift; path = TTrusteeUser.swift; sourceTree = "<group>"; };
 		C16DA93E29B8CB6400CC3610 /* Assets.xcassets */ = {isa = PBXFileReference; lastKnownFileType = folder.assetcatalog; path = Assets.xcassets; sourceTree = "<group>"; };
-<<<<<<< HEAD
-=======
 		C17CDEE62A01378A003F4C84 /* TokenResponse.swift */ = {isa = PBXFileReference; fileEncoding = 4; lastKnownFileType = sourcecode.swift; path = TokenResponse.swift; sourceTree = "<group>"; };
 		C17CDEE72A01378A003F4C84 /* CodeGenerator.swift */ = {isa = PBXFileReference; fileEncoding = 4; lastKnownFileType = sourcecode.swift; path = CodeGenerator.swift; sourceTree = "<group>"; };
 		C17CDEE82A01378A003F4C84 /* OAuth2Authenticator.swift */ = {isa = PBXFileReference; fileEncoding = 4; lastKnownFileType = sourcecode.swift; path = OAuth2Authenticator.swift; sourceTree = "<group>"; };
 		C17CDEEC2A0137A3003F4C84 /* URL.swift */ = {isa = PBXFileReference; fileEncoding = 4; lastKnownFileType = sourcecode.swift; path = URL.swift; sourceTree = "<group>"; };
 		C17CDEED2A0137A3003F4C84 /* Data.swift */ = {isa = PBXFileReference; fileEncoding = 4; lastKnownFileType = sourcecode.swift; path = Data.swift; sourceTree = "<group>"; };
->>>>>>> 47bc59da
 		C1A6210C29EC840F00B5A073 /* TUser.swift */ = {isa = PBXFileReference; fileEncoding = 4; lastKnownFileType = sourcecode.swift; path = TUser.swift; sourceTree = "<group>"; };
 		C1B1539429CA264600563369 /* es */ = {isa = PBXFileReference; lastKnownFileType = text.plist.strings; name = es; path = es.lproj/Localizable.strings; sourceTree = "<group>"; };
 		C1C9414129EEDC54008D3E05 /* Authorization.swift */ = {isa = PBXFileReference; fileEncoding = 4; lastKnownFileType = sourcecode.swift; path = Authorization.swift; sourceTree = "<group>"; };
@@ -396,12 +390,9 @@
 		C1C9414029EEDC54008D3E05 /* Auth */ = {
 			isa = PBXGroup;
 			children = (
-<<<<<<< HEAD
-=======
 				C17CDEE72A01378A003F4C84 /* CodeGenerator.swift */,
 				C17CDEE82A01378A003F4C84 /* OAuth2Authenticator.swift */,
 				C17CDEE62A01378A003F4C84 /* TokenResponse.swift */,
->>>>>>> 47bc59da
 				C1C9414129EEDC54008D3E05 /* Authorization.swift */,
 				C1C9414229EEDC54008D3E05 /* ProviderConfiguration.swift */,
 			);
