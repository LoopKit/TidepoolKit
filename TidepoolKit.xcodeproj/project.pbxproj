--- conflicted
+++ resolved
@@ -21,174 +21,6 @@
 /* End PBXAggregateTarget section */
 
 /* Begin PBXBuildFile section */
-<<<<<<< HEAD
-		1D63DE9E26E8095E00F46FA5 /* TInfo.swift in Sources */ = {isa = PBXBuildFile; fileRef = 1D63DE9D26E8095E00F46FA5 /* TInfo.swift */; };
-		1D63DEA026E8209200F46FA5 /* TInfoTests.swift in Sources */ = {isa = PBXBuildFile; fileRef = 1D63DE9F26E8209200F46FA5 /* TInfoTests.swift */; };
-		1D63F486271A456700CC065D /* UserDefaults.swift in Sources */ = {isa = PBXBuildFile; fileRef = 1D63F485271A456700CC065D /* UserDefaults.swift */; };
-		A903670523D939AE009BD8C5 /* TextButtonTableViewCell.swift in Sources */ = {isa = PBXBuildFile; fileRef = A903670423D939AE009BD8C5 /* TextButtonTableViewCell.swift */; };
-		A9116ACD2405B7F300483021 /* Bundle.swift in Sources */ = {isa = PBXBuildFile; fileRef = A9116ACC2405B7F300483021 /* Bundle.swift */; };
-		A9116ACF2405CC3300483021 /* LegacyResponse.swift in Sources */ = {isa = PBXBuildFile; fileRef = A9116ACE2405CC3300483021 /* LegacyResponse.swift */; };
-		A9116AD12405D81100483021 /* JSONDecoder.swift in Sources */ = {isa = PBXBuildFile; fileRef = A9116AD02405D81100483021 /* JSONDecoder.swift */; };
-		A9116AD32405D81B00483021 /* JSONEncoder.swift in Sources */ = {isa = PBXBuildFile; fileRef = A9116AD22405D81B00483021 /* JSONEncoder.swift */; };
-		A9116AD82406012600483021 /* Date.swift in Sources */ = {isa = PBXBuildFile; fileRef = A9116AD62406012600483021 /* Date.swift */; };
-		A9116AD92406012600483021 /* TimeInterval.swift in Sources */ = {isa = PBXBuildFile; fileRef = A9116AD72406012600483021 /* TimeInterval.swift */; };
-		A9116ADD24075D5A00483021 /* Codable.swift in Sources */ = {isa = PBXBuildFile; fileRef = A9116ADC24075D5A00483021 /* Codable.swift */; };
-		A9116AE224083C1100483021 /* TDataSet.swift in Sources */ = {isa = PBXBuildFile; fileRef = A9116AE024083C1100483021 /* TDataSet.swift */; };
-		A9116AF32409D8C400483021 /* TDatum.swift in Sources */ = {isa = PBXBuildFile; fileRef = A9116AF12409D8C400483021 /* TDatum.swift */; };
-		A9116AF62409D8E000483021 /* DataResponse.swift in Sources */ = {isa = PBXBuildFile; fileRef = A9116AF52409D8E000483021 /* DataResponse.swift */; };
-		A918695426388E4A00532575 /* TPrescriptionClaim.swift in Sources */ = {isa = PBXBuildFile; fileRef = A918695326388E4A00532575 /* TPrescriptionClaim.swift */; };
-		A92621C526E6C2F6007DB99D /* TimeInterval.swift in Sources */ = {isa = PBXBuildFile; fileRef = A92621C426E6C2F6007DB99D /* TimeInterval.swift */; };
-		A9285746262B920E00AC3460 /* LoginSignupNavigationController.swift in Sources */ = {isa = PBXBuildFile; fileRef = A9285745262B920E00AC3460 /* LoginSignupNavigationController.swift */; };
-		A9285750262B923700AC3460 /* LoginSignupViewModel.swift in Sources */ = {isa = PBXBuildFile; fileRef = A928574F262B923700AC3460 /* LoginSignupViewModel.swift */; };
-		A9285756262B926B00AC3460 /* LoginSignupView.swift in Sources */ = {isa = PBXBuildFile; fileRef = A9285755262B926B00AC3460 /* LoginSignupView.swift */; };
-		A929A90D2411DDB300742B08 /* URLProtocolMock.swift in Sources */ = {isa = PBXBuildFile; fileRef = A929A90C2411DDB300742B08 /* URLProtocolMock.swift */; };
-		A92F62D223D7D0E3007B3CA6 /* Assets.xcassets in Resources */ = {isa = PBXBuildFile; fileRef = A92F62D123D7D0E3007B3CA6 /* Assets.xcassets */; };
-		A930762D241224C700D1E376 /* TBloodKetoneDatum.swift in Sources */ = {isa = PBXBuildFile; fileRef = A9307610241224C600D1E376 /* TBloodKetoneDatum.swift */; };
-		A930762E241224C700D1E376 /* TPumpSettingsDatum.swift in Sources */ = {isa = PBXBuildFile; fileRef = A9307611241224C600D1E376 /* TPumpSettingsDatum.swift */; };
-		A9307630241224C700D1E376 /* TReportedStateDatum.swift in Sources */ = {isa = PBXBuildFile; fileRef = A9307613241224C600D1E376 /* TReportedStateDatum.swift */; };
-		A9307631241224C700D1E376 /* TCGMSettingsDatum.swift in Sources */ = {isa = PBXBuildFile; fileRef = A9307614241224C600D1E376 /* TCGMSettingsDatum.swift */; };
-		A9307632241224C700D1E376 /* TDeviceEventDatum.swift in Sources */ = {isa = PBXBuildFile; fileRef = A9307616241224C600D1E376 /* TDeviceEventDatum.swift */; };
-		A9307633241224C700D1E376 /* TReservoirChangeDeviceEventDatum.swift in Sources */ = {isa = PBXBuildFile; fileRef = A9307617241224C600D1E376 /* TReservoirChangeDeviceEventDatum.swift */; };
-		A9307634241224C700D1E376 /* TPrimeDeviceEventDatum.swift in Sources */ = {isa = PBXBuildFile; fileRef = A9307618241224C600D1E376 /* TPrimeDeviceEventDatum.swift */; };
-		A9307635241224C700D1E376 /* TAlarmDeviceEventDatum.swift in Sources */ = {isa = PBXBuildFile; fileRef = A9307619241224C600D1E376 /* TAlarmDeviceEventDatum.swift */; };
-		A9307636241224C700D1E376 /* TStatusDeviceEventDatum.swift in Sources */ = {isa = PBXBuildFile; fileRef = A930761A241224C600D1E376 /* TStatusDeviceEventDatum.swift */; };
-		A9307637241224C700D1E376 /* TTimeChangeDeviceEventDatum.swift in Sources */ = {isa = PBXBuildFile; fileRef = A930761B241224C600D1E376 /* TTimeChangeDeviceEventDatum.swift */; };
-		A9307638241224C700D1E376 /* TCalibrationDeviceEventDatum.swift in Sources */ = {isa = PBXBuildFile; fileRef = A930761C241224C600D1E376 /* TCalibrationDeviceEventDatum.swift */; };
-		A9307639241224C700D1E376 /* TSMBGDatum.swift in Sources */ = {isa = PBXBuildFile; fileRef = A930761D241224C600D1E376 /* TSMBGDatum.swift */; };
-		A930763A241224C700D1E376 /* TBolusDatum.swift in Sources */ = {isa = PBXBuildFile; fileRef = A930761F241224C600D1E376 /* TBolusDatum.swift */; };
-		A930763B241224C700D1E376 /* TExtendedBolusDatum.swift in Sources */ = {isa = PBXBuildFile; fileRef = A9307620241224C600D1E376 /* TExtendedBolusDatum.swift */; };
-		A930763C241224C700D1E376 /* TCombinationBolusDatum.swift in Sources */ = {isa = PBXBuildFile; fileRef = A9307621241224C600D1E376 /* TCombinationBolusDatum.swift */; };
-		A930763D241224C700D1E376 /* TNormalBolusDatum.swift in Sources */ = {isa = PBXBuildFile; fileRef = A9307622241224C600D1E376 /* TNormalBolusDatum.swift */; };
-		A930763E241224C700D1E376 /* TSuspendedBasalDatum.swift in Sources */ = {isa = PBXBuildFile; fileRef = A9307624241224C600D1E376 /* TSuspendedBasalDatum.swift */; };
-		A930763F241224C700D1E376 /* TBasalDatum.swift in Sources */ = {isa = PBXBuildFile; fileRef = A9307625241224C600D1E376 /* TBasalDatum.swift */; };
-		A9307640241224C700D1E376 /* TTemporaryBasalDatum.swift in Sources */ = {isa = PBXBuildFile; fileRef = A9307626241224C600D1E376 /* TTemporaryBasalDatum.swift */; };
-		A9307641241224C700D1E376 /* TAutomatedBasalDatum.swift in Sources */ = {isa = PBXBuildFile; fileRef = A9307627241224C600D1E376 /* TAutomatedBasalDatum.swift */; };
-		A9307642241224C700D1E376 /* TScheduledBasalDatum.swift in Sources */ = {isa = PBXBuildFile; fileRef = A9307628241224C600D1E376 /* TScheduledBasalDatum.swift */; };
-		A9307643241224C700D1E376 /* TWaterDatum.swift in Sources */ = {isa = PBXBuildFile; fileRef = A9307629241224C600D1E376 /* TWaterDatum.swift */; };
-		A9307644241224C700D1E376 /* TCalculatorDatum.swift in Sources */ = {isa = PBXBuildFile; fileRef = A930762A241224C600D1E376 /* TCalculatorDatum.swift */; };
-		A9307645241224C700D1E376 /* TPhysicalActivityDatum.swift in Sources */ = {isa = PBXBuildFile; fileRef = A930762B241224C600D1E376 /* TPhysicalActivityDatum.swift */; };
-		A9307646241224C700D1E376 /* TInsulinDatum.swift in Sources */ = {isa = PBXBuildFile; fileRef = A930762C241224C600D1E376 /* TInsulinDatum.swift */; };
-		A9307665241224F800D1E376 /* TBloodKetoneDatumTests.swift in Sources */ = {isa = PBXBuildFile; fileRef = A9307648241224F700D1E376 /* TBloodKetoneDatumTests.swift */; };
-		A9307666241224F800D1E376 /* TReportedStateDatumTests.swift in Sources */ = {isa = PBXBuildFile; fileRef = A9307649241224F700D1E376 /* TReportedStateDatumTests.swift */; };
-		A9307667241224F800D1E376 /* TPumpSettingsDatumTests.swift in Sources */ = {isa = PBXBuildFile; fileRef = A930764A241224F700D1E376 /* TPumpSettingsDatumTests.swift */; };
-		A9307668241224F800D1E376 /* TCalibrationDeviceEventDatumTests.swift in Sources */ = {isa = PBXBuildFile; fileRef = A930764C241224F700D1E376 /* TCalibrationDeviceEventDatumTests.swift */; };
-		A9307669241224F800D1E376 /* TStatusDeviceEventDatumTests.swift in Sources */ = {isa = PBXBuildFile; fileRef = A930764D241224F700D1E376 /* TStatusDeviceEventDatumTests.swift */; };
-		A930766A241224F800D1E376 /* TTimeChangeDeviceEventDatumTests.swift in Sources */ = {isa = PBXBuildFile; fileRef = A930764E241224F700D1E376 /* TTimeChangeDeviceEventDatumTests.swift */; };
-		A930766B241224F800D1E376 /* TPrimeDeviceEventDatumTests.swift in Sources */ = {isa = PBXBuildFile; fileRef = A930764F241224F700D1E376 /* TPrimeDeviceEventDatumTests.swift */; };
-		A930766C241224F800D1E376 /* TDeviceEventDatumTests.swift in Sources */ = {isa = PBXBuildFile; fileRef = A9307650241224F700D1E376 /* TDeviceEventDatumTests.swift */; };
-		A930766D241224F800D1E376 /* TAlarmDeviceEventDatumTests.swift in Sources */ = {isa = PBXBuildFile; fileRef = A9307651241224F700D1E376 /* TAlarmDeviceEventDatumTests.swift */; };
-		A930766E241224F800D1E376 /* TReservoirChangeDeviceEventDatumTests.swift in Sources */ = {isa = PBXBuildFile; fileRef = A9307652241224F700D1E376 /* TReservoirChangeDeviceEventDatumTests.swift */; };
-		A930766F241224F800D1E376 /* TSuspendedBasalDatumTests.swift in Sources */ = {isa = PBXBuildFile; fileRef = A9307654241224F700D1E376 /* TSuspendedBasalDatumTests.swift */; };
-		A9307670241224F800D1E376 /* TAutomatedBasalDatumTests.swift in Sources */ = {isa = PBXBuildFile; fileRef = A9307655241224F700D1E376 /* TAutomatedBasalDatumTests.swift */; };
-		A9307671241224F800D1E376 /* TScheduledBasalDatumTests.swift in Sources */ = {isa = PBXBuildFile; fileRef = A9307656241224F700D1E376 /* TScheduledBasalDatumTests.swift */; };
-		A9307672241224F800D1E376 /* TTemporaryBasalDatumTests.swift in Sources */ = {isa = PBXBuildFile; fileRef = A9307657241224F700D1E376 /* TTemporaryBasalDatumTests.swift */; };
-		A9307673241224F800D1E376 /* TBasalDatumTests.swift in Sources */ = {isa = PBXBuildFile; fileRef = A9307658241224F700D1E376 /* TBasalDatumTests.swift */; };
-		A9307674241224F800D1E376 /* TSMBGDatumTests.swift in Sources */ = {isa = PBXBuildFile; fileRef = A9307659241224F700D1E376 /* TSMBGDatumTests.swift */; };
-		A9307675241224F800D1E376 /* TInsulinDatumTests.swift in Sources */ = {isa = PBXBuildFile; fileRef = A930765A241224F700D1E376 /* TInsulinDatumTests.swift */; };
-		A9307676241224F800D1E376 /* TCalculatorDatumTests.swift in Sources */ = {isa = PBXBuildFile; fileRef = A930765B241224F700D1E376 /* TCalculatorDatumTests.swift */; };
-		A9307677241224F800D1E376 /* TPhysicalActivityDatumTests.swift in Sources */ = {isa = PBXBuildFile; fileRef = A930765C241224F700D1E376 /* TPhysicalActivityDatumTests.swift */; };
-		A9307678241224F800D1E376 /* TCGMSettingsDatumTests.swift in Sources */ = {isa = PBXBuildFile; fileRef = A930765D241224F700D1E376 /* TCGMSettingsDatumTests.swift */; };
-		A9307679241224F800D1E376 /* TWaterDatumTests.swift in Sources */ = {isa = PBXBuildFile; fileRef = A930765E241224F700D1E376 /* TWaterDatumTests.swift */; };
-		A930767A241224F800D1E376 /* TNormalBolusDatumTests.swift in Sources */ = {isa = PBXBuildFile; fileRef = A9307660241224F800D1E376 /* TNormalBolusDatumTests.swift */; };
-		A930767B241224F800D1E376 /* TExtendedBolusDatumTests.swift in Sources */ = {isa = PBXBuildFile; fileRef = A9307661241224F800D1E376 /* TExtendedBolusDatumTests.swift */; };
-		A930767C241224F800D1E376 /* TCombinationBolusDatumTests.swift in Sources */ = {isa = PBXBuildFile; fileRef = A9307662241224F800D1E376 /* TCombinationBolusDatumTests.swift */; };
-		A930767D241224F800D1E376 /* TBolusDatumTests.swift in Sources */ = {isa = PBXBuildFile; fileRef = A9307663241224F800D1E376 /* TBolusDatumTests.swift */; };
-		A93F59FE240D9C1800299E75 /* XCTest.swift in Sources */ = {isa = PBXBuildFile; fileRef = A93F59FD240D9C1800299E75 /* XCTest.swift */; };
-		A94300CA2416E63000DDFAD4 /* TInsulin.swift in Sources */ = {isa = PBXBuildFile; fileRef = A94300C92416E63000DDFAD4 /* TInsulin.swift */; };
-		A94300CC2416E63A00DDFAD4 /* TCarbohydrate.swift in Sources */ = {isa = PBXBuildFile; fileRef = A94300CB2416E63A00DDFAD4 /* TCarbohydrate.swift */; };
-		A94300CE2416F0F100DDFAD4 /* TCarbohydrateTests.swift in Sources */ = {isa = PBXBuildFile; fileRef = A94300CD2416F0F100DDFAD4 /* TCarbohydrateTests.swift */; };
-		A94300D02416F0F900DDFAD4 /* TInsulinTests.swift in Sources */ = {isa = PBXBuildFile; fileRef = A94300CF2416F0F900DDFAD4 /* TInsulinTests.swift */; };
-		A943535A23C932A10093CFA3 /* TidepoolKit.framework in Frameworks */ = {isa = PBXBuildFile; fileRef = A943535023C932A10093CFA3 /* TidepoolKit.framework */; };
-		A943536123C932A10093CFA3 /* TidepoolKit.h in Headers */ = {isa = PBXBuildFile; fileRef = A943535323C932A10093CFA3 /* TidepoolKit.h */; settings = {ATTRIBUTES = (Public, ); }; };
-		A943537823C932BF0093CFA3 /* TidepoolKitUI.framework in Frameworks */ = {isa = PBXBuildFile; fileRef = A943536F23C932BF0093CFA3 /* TidepoolKitUI.framework */; };
-		A943537F23C932BF0093CFA3 /* TidepoolKitUI.h in Headers */ = {isa = PBXBuildFile; fileRef = A943537123C932BF0093CFA3 /* TidepoolKitUI.h */; settings = {ATTRIBUTES = (Public, ); }; };
-		A943538D23C932D10093CFA3 /* AppDelegate.swift in Sources */ = {isa = PBXBuildFile; fileRef = A943538C23C932D10093CFA3 /* AppDelegate.swift */; };
-		A943538F23C932D10093CFA3 /* RootTableViewController.swift in Sources */ = {isa = PBXBuildFile; fileRef = A943538E23C932D10093CFA3 /* RootTableViewController.swift */; };
-		A943539223C932D10093CFA3 /* Main.storyboard in Resources */ = {isa = PBXBuildFile; fileRef = A943539023C932D10093CFA3 /* Main.storyboard */; };
-		A943539423C932D20093CFA3 /* Assets.xcassets in Resources */ = {isa = PBXBuildFile; fileRef = A943539323C932D20093CFA3 /* Assets.xcassets */; };
-		A943539723C932D20093CFA3 /* LaunchScreen.storyboard in Resources */ = {isa = PBXBuildFile; fileRef = A943539523C932D20093CFA3 /* LaunchScreen.storyboard */; };
-		A94573272729B6E60081072F /* TControllerStatusDatum.swift in Sources */ = {isa = PBXBuildFile; fileRef = A94573262729B6E60081072F /* TControllerStatusDatum.swift */; };
-		A94D7D4323E242D60087A9C0 /* Locked.swift in Sources */ = {isa = PBXBuildFile; fileRef = A94D7D4223E242D60087A9C0 /* Locked.swift */; };
-		A94D7D4523E243780087A9C0 /* UnfairLock.swift in Sources */ = {isa = PBXBuildFile; fileRef = A94D7D4423E243780087A9C0 /* UnfairLock.swift */; };
-		A951B304263C6B7D00926CB4 /* TPrescriptionTests.swift in Sources */ = {isa = PBXBuildFile; fileRef = A951B303263C6B7D00926CB4 /* TPrescriptionTests.swift */; };
-		A951B30E263C6B8900926CB4 /* TPrescriptionClaimTests.swift in Sources */ = {isa = PBXBuildFile; fileRef = A951B30D263C6B8900926CB4 /* TPrescriptionClaimTests.swift */; };
-		A96633DE2409E99F007B68C1 /* TFoodDatum.swift in Sources */ = {isa = PBXBuildFile; fileRef = A96633C22409E99F007B68C1 /* TFoodDatum.swift */; };
-		A96633E32409E99F007B68C1 /* TCBGDatum.swift in Sources */ = {isa = PBXBuildFile; fileRef = A96633C82409E99F007B68C1 /* TCBGDatum.swift */; };
-		A9664CAE2720C1E700E4ACE5 /* TimeInterval.swift in Sources */ = {isa = PBXBuildFile; fileRef = A9664CAD2720C1E700E4ACE5 /* TimeInterval.swift */; };
-		A973CD2323D68B6400C44032 /* TLogging.swift in Sources */ = {isa = PBXBuildFile; fileRef = A973CD2223D68B6400C44032 /* TLogging.swift */; };
-		A973CD2723D68FC300C44032 /* TAPI+UI.swift in Sources */ = {isa = PBXBuildFile; fileRef = A973CD2623D68FC300C44032 /* TAPI+UI.swift */; };
-		A973CD2923D68FE000C44032 /* TAPI.swift in Sources */ = {isa = PBXBuildFile; fileRef = A973CD2823D68FE000C44032 /* TAPI.swift */; };
-		A973CD2B23D6916300C44032 /* TidepoolKit.framework in Frameworks */ = {isa = PBXBuildFile; fileRef = A943535023C932A10093CFA3 /* TidepoolKit.framework */; };
-		A973CD3023D6916C00C44032 /* TidepoolKit.framework in Frameworks */ = {isa = PBXBuildFile; fileRef = A943535023C932A10093CFA3 /* TidepoolKit.framework */; };
-		A973CD3123D6916C00C44032 /* TidepoolKit.framework in Embed Frameworks */ = {isa = PBXBuildFile; fileRef = A943535023C932A10093CFA3 /* TidepoolKit.framework */; settings = {ATTRIBUTES = (CodeSignOnCopy, RemoveHeadersOnCopy, ); }; };
-		A973CD3423D6916C00C44032 /* TidepoolKitUI.framework in Frameworks */ = {isa = PBXBuildFile; fileRef = A943536F23C932BF0093CFA3 /* TidepoolKitUI.framework */; };
-		A973CD3523D6916C00C44032 /* TidepoolKitUI.framework in Embed Frameworks */ = {isa = PBXBuildFile; fileRef = A943536F23C932BF0093CFA3 /* TidepoolKitUI.framework */; settings = {ATTRIBUTES = (CodeSignOnCopy, RemoveHeadersOnCopy, ); }; };
-		A98144602632236C003CE039 /* TPrescription.swift in Sources */ = {isa = PBXBuildFile; fileRef = A981445F2632236C003CE039 /* TPrescription.swift */; };
-		A98737CF27890F3700A6A23D /* TAutomatedBolusDatum.swift in Sources */ = {isa = PBXBuildFile; fileRef = A98737CE27890F3700A6A23D /* TAutomatedBolusDatum.swift */; };
-		A98737D127890FC000A6A23D /* TAutomatedBolusDatumTests.swift in Sources */ = {isa = PBXBuildFile; fileRef = A98737D027890FC000A6A23D /* TAutomatedBolusDatumTests.swift */; };
-		A98780B8240A0D5E0007D5E1 /* TOriginTests.swift in Sources */ = {isa = PBXBuildFile; fileRef = A9878093240A0D5E0007D5E1 /* TOriginTests.swift */; };
-		A98780B9240A0D5E0007D5E1 /* TAssociationTests.swift in Sources */ = {isa = PBXBuildFile; fileRef = A9878094240A0D5E0007D5E1 /* TAssociationTests.swift */; };
-		A98780BA240A0D5E0007D5E1 /* TBloodGlucoseTests.swift in Sources */ = {isa = PBXBuildFile; fileRef = A9878095240A0D5E0007D5E1 /* TBloodGlucoseTests.swift */; };
-		A98780BB240A0D5E0007D5E1 /* TLocationTests.swift in Sources */ = {isa = PBXBuildFile; fileRef = A9878096240A0D5E0007D5E1 /* TLocationTests.swift */; };
-		A98780BD240A0D5E0007D5E1 /* TFoodDatumTests.swift in Sources */ = {isa = PBXBuildFile; fileRef = A9878099240A0D5E0007D5E1 /* TFoodDatumTests.swift */; };
-		A98780C6240A0D5E0007D5E1 /* TCBGDatumTests.swift in Sources */ = {isa = PBXBuildFile; fileRef = A98780A3240A0D5E0007D5E1 /* TCBGDatumTests.swift */; };
-		A98780CC240A0D5E0007D5E1 /* TDatumTests.swift in Sources */ = {isa = PBXBuildFile; fileRef = A98780A9240A0D5E0007D5E1 /* TDatumTests.swift */; };
-		A98780DB240A14E80007D5E1 /* Date.swift in Sources */ = {isa = PBXBuildFile; fileRef = A98780DA240A14E80007D5E1 /* Date.swift */; };
-		A98D55282410A50200EE62B5 /* Sample.swift in Sources */ = {isa = PBXBuildFile; fileRef = A98D55272410A50200EE62B5 /* Sample.swift */; };
-		A994916723FB288E00865738 /* Logging.swift in Sources */ = {isa = PBXBuildFile; fileRef = A994916623FB288E00865738 /* Logging.swift */; };
-		A994916923FB4CF500865738 /* TEnvironment.swift in Sources */ = {isa = PBXBuildFile; fileRef = A994916823FB4CF500865738 /* TEnvironment.swift */; };
-		A994916B23FB4D3200865738 /* TSession.swift in Sources */ = {isa = PBXBuildFile; fileRef = A994916A23FB4D3200865738 /* TSession.swift */; };
-		A994916D23FB54D200865738 /* TError.swift in Sources */ = {isa = PBXBuildFile; fileRef = A994916C23FB54D200865738 /* TError.swift */; };
-		A994917223FB6C1100865738 /* StatusTableViewCell.swift in Sources */ = {isa = PBXBuildFile; fileRef = A994917123FB6C1100865738 /* StatusTableViewCell.swift */; };
-		A994917423FB88A300865738 /* DNS+TEnvironment.swift in Sources */ = {isa = PBXBuildFile; fileRef = A994917323FB88A300865738 /* DNS+TEnvironment.swift */; };
-		A994917A23FE15CE00865738 /* HTTPURLResponse.swift in Sources */ = {isa = PBXBuildFile; fileRef = A994917923FE15CE00865738 /* HTTPURLResponse.swift */; };
-		A994917C23FE15E000865738 /* Bundle.swift in Sources */ = {isa = PBXBuildFile; fileRef = A994917B23FE15E000865738 /* Bundle.swift */; };
-		A994918023FE1AD500865738 /* ProcessInfo.swift in Sources */ = {isa = PBXBuildFile; fileRef = A994917F23FE1AD500865738 /* ProcessInfo.swift */; };
-		A9B0D9782732EFFB00D96D93 /* TControllerSettingsDatum.swift in Sources */ = {isa = PBXBuildFile; fileRef = A9B0D9772732EFFB00D96D93 /* TControllerSettingsDatum.swift */; };
-		A9B0D97A2732F0D300D96D93 /* TControllerSettingsDatumTests.swift in Sources */ = {isa = PBXBuildFile; fileRef = A9B0D9792732F0D300D96D93 /* TControllerSettingsDatumTests.swift */; };
-		A9B1A4B2271E6FA8009FA94E /* TPumpSettingsOverrideDeviceEventDatum.swift in Sources */ = {isa = PBXBuildFile; fileRef = A9B1A4B1271E6FA8009FA94E /* TPumpSettingsOverrideDeviceEventDatum.swift */; };
-		A9BF06D0240EE47D005D5337 /* TDictionary.swift in Sources */ = {isa = PBXBuildFile; fileRef = A9BF06CF240EE47D005D5337 /* TDictionary.swift */; };
-		A9BF06D2240EEC87005D5337 /* TProfileTests.swift in Sources */ = {isa = PBXBuildFile; fileRef = A9BF06D1240EEC87005D5337 /* TProfileTests.swift */; };
-		A9BF06D6240EF5BB005D5337 /* TDataSetTests.swift in Sources */ = {isa = PBXBuildFile; fileRef = A9BF06D5240EF5BB005D5337 /* TDataSetTests.swift */; };
-		A9BF06D8240F0A13005D5337 /* TEnvironmentTests.swift in Sources */ = {isa = PBXBuildFile; fileRef = A9BF06D7240F0A13005D5337 /* TEnvironmentTests.swift */; };
-		A9BF06DA240F0A20005D5337 /* TSessionTests.swift in Sources */ = {isa = PBXBuildFile; fileRef = A9BF06D9240F0A20005D5337 /* TSessionTests.swift */; };
-		A9BF06E0240F2FF1005D5337 /* TAPITests.swift in Sources */ = {isa = PBXBuildFile; fileRef = A9BF06DF240F2FF1005D5337 /* TAPITests.swift */; };
-		A9BF06E4240F3051005D5337 /* JSONDecoderTests.swift in Sources */ = {isa = PBXBuildFile; fileRef = A9BF06E3240F3051005D5337 /* JSONDecoderTests.swift */; };
-		A9BF06E6240F305B005D5337 /* JSONEncoderTests.swift in Sources */ = {isa = PBXBuildFile; fileRef = A9BF06E5240F305B005D5337 /* JSONEncoderTests.swift */; };
-		A9BF06E8240F3557005D5337 /* JSONEncoder.swift in Sources */ = {isa = PBXBuildFile; fileRef = A9BF06E7240F3557005D5337 /* JSONEncoder.swift */; };
-		A9C57C2423FF3BFD00A5964D /* TBloodGlucose.swift in Sources */ = {isa = PBXBuildFile; fileRef = A9C57BF823FF3BFD00A5964D /* TBloodGlucose.swift */; };
-		A9C57C2823FF3BFD00A5964D /* TLocation.swift in Sources */ = {isa = PBXBuildFile; fileRef = A9C57BFD23FF3BFD00A5964D /* TLocation.swift */; };
-		A9C57C2923FF3BFD00A5964D /* TAssociation.swift in Sources */ = {isa = PBXBuildFile; fileRef = A9C57BFE23FF3BFD00A5964D /* TAssociation.swift */; };
-		A9C57C2A23FF3BFD00A5964D /* TOrigin.swift in Sources */ = {isa = PBXBuildFile; fileRef = A9C57BFF23FF3BFD00A5964D /* TOrigin.swift */; };
-		A9C57C5023FF66A000A5964D /* LoginResponse.swift in Sources */ = {isa = PBXBuildFile; fileRef = A9C57C4F23FF66A000A5964D /* LoginResponse.swift */; };
-		A9C57C5424005C3800A5964D /* LoadingTableViewCell.swift in Sources */ = {isa = PBXBuildFile; fileRef = A9C57C5324005C3800A5964D /* LoadingTableViewCell.swift */; };
-		A9C57C562400628800A5964D /* IdentifiableClass.swift in Sources */ = {isa = PBXBuildFile; fileRef = A9C57C552400628800A5964D /* IdentifiableClass.swift */; };
-		A9C57C592400B76000A5964D /* TProfile.swift in Sources */ = {isa = PBXBuildFile; fileRef = A9C57C582400B76000A5964D /* TProfile.swift */; };
-		A9C9D24F2400BFCC00D66F16 /* TextViewController.swift in Sources */ = {isa = PBXBuildFile; fileRef = A9C9D24E2400BFCC00D66F16 /* TextViewController.swift */; };
-		A9C9D2522400CC4300D66F16 /* UIAlertController.swift in Sources */ = {isa = PBXBuildFile; fileRef = A9C9D2512400CC4300D66F16 /* UIAlertController.swift */; };
-		A9C9D2542400CC6500D66F16 /* UserDefaults.swift in Sources */ = {isa = PBXBuildFile; fileRef = A9C9D2532400CC6500D66F16 /* UserDefaults.swift */; };
-		A9C9D2562400CD7A00D66F16 /* UTF8TextFileActivityItem.swift in Sources */ = {isa = PBXBuildFile; fileRef = A9C9D2552400CD7A00D66F16 /* UTF8TextFileActivityItem.swift */; };
-		A9D58157272B2D4D00AA5C18 /* TPumpSettingsOverrideDeviceEventDatumTests.swift in Sources */ = {isa = PBXBuildFile; fileRef = A9D58156272B2D4D00AA5C18 /* TPumpSettingsOverrideDeviceEventDatumTests.swift */; };
-		A9D58159272B411500AA5C18 /* TControllerStatusDatumTests.swift in Sources */ = {isa = PBXBuildFile; fileRef = A9D58158272B411400AA5C18 /* TControllerStatusDatumTests.swift */; };
-		A9DA2ABB2413093C0083298B /* TDosingDecisionDatum.swift in Sources */ = {isa = PBXBuildFile; fileRef = A9DA2ABA2413093C0083298B /* TDosingDecisionDatum.swift */; };
-		A9DA2ABD24130B380083298B /* TPumpStatusDatum.swift in Sources */ = {isa = PBXBuildFile; fileRef = A9DA2ABC24130B380083298B /* TPumpStatusDatum.swift */; };
-		A9DA2ABF24130D050083298B /* TPumpStatusDatumTests.swift in Sources */ = {isa = PBXBuildFile; fileRef = A9DA2ABE24130D050083298B /* TPumpStatusDatumTests.swift */; };
-		A9DA2AC124130D1D0083298B /* TDosingDecisionDatumTests.swift in Sources */ = {isa = PBXBuildFile; fileRef = A9DA2AC024130D1D0083298B /* TDosingDecisionDatumTests.swift */; };
-		A9DCED14262779290057359F /* ActionButtonStyle.swift in Sources */ = {isa = PBXBuildFile; fileRef = A9DCED12262779290057359F /* ActionButtonStyle.swift */; };
-		A9DCED15262779290057359F /* LocalizedString.swift in Sources */ = {isa = PBXBuildFile; fileRef = A9DCED13262779290057359F /* LocalizedString.swift */; };
-		A9DCED1B2627792F0057359F /* Image.swift in Sources */ = {isa = PBXBuildFile; fileRef = A9DCED1A2627792F0057359F /* Image.swift */; };
-		A9DCED21262779350057359F /* ContentPreview.swift in Sources */ = {isa = PBXBuildFile; fileRef = A9DCED20262779350057359F /* ContentPreview.swift */; };
-		A9E33AA126444DC200B8D280 /* WeakSynchronizedSet.swift in Sources */ = {isa = PBXBuildFile; fileRef = A9E33AA026444DC200B8D280 /* WeakSynchronizedSet.swift */; };
-		A9E8C605272C54D500016E2E /* LoginResponseTests.swift in Sources */ = {isa = PBXBuildFile; fileRef = A9E8C604272C54D500016E2E /* LoginResponseTests.swift */; };
-		A9E8C607272C54DD00016E2E /* DataResponseTests.swift in Sources */ = {isa = PBXBuildFile; fileRef = A9E8C606272C54DD00016E2E /* DataResponseTests.swift */; };
-		A9EAB8E823DFC77E00874D2A /* DNS.swift in Sources */ = {isa = PBXBuildFile; fileRef = A9EAB8E723DFC77E00874D2A /* DNS.swift */; };
-		A9EBE97A27AA42AF00B441BA /* TAlertDatum.swift in Sources */ = {isa = PBXBuildFile; fileRef = A9EBE97927AA42AF00B441BA /* TAlertDatum.swift */; };
-		A9EBE97C27AA44F700B441BA /* TAlertDatumTests.swift in Sources */ = {isa = PBXBuildFile; fileRef = A9EBE97B27AA44F700B441BA /* TAlertDatumTests.swift */; };
-		C1821699297E55A7001EB097 /* InfoPlist.strings in Resources */ = {isa = PBXBuildFile; fileRef = C1821697297E55A7001EB097 /* InfoPlist.strings */; };
-		C182169C297E55A7001EB097 /* Localizable.strings in Resources */ = {isa = PBXBuildFile; fileRef = C182169A297E55A7001EB097 /* Localizable.strings */; };
-		C182169F297E55A7001EB097 /* Localizable.strings in Resources */ = {isa = PBXBuildFile; fileRef = C182169D297E55A7001EB097 /* Localizable.strings */; };
-		C18216A2297E55A7001EB097 /* Localizable.strings in Resources */ = {isa = PBXBuildFile; fileRef = C18216A0297E55A7001EB097 /* Localizable.strings */; };
-=======
 		C16DA94529B8CDF400CC3610 /* Assets.xcassets in Resources */ = {isa = PBXBuildFile; fileRef = C16DA93E29B8CB6400CC3610 /* Assets.xcassets */; };
 		OBJ_181 /* JSONDecoder.swift in Sources */ = {isa = PBXBuildFile; fileRef = OBJ_10 /* JSONDecoder.swift */; };
 		OBJ_182 /* JSONEncoder.swift in Sources */ = {isa = PBXBuildFile; fileRef = OBJ_11 /* JSONEncoder.swift */; };
@@ -326,7 +158,6 @@
 		OBJ_330 /* TEnvironmentTests.swift in Sources */ = {isa = PBXBuildFile; fileRef = OBJ_168 /* TEnvironmentTests.swift */; };
 		OBJ_331 /* TSessionTests.swift in Sources */ = {isa = PBXBuildFile; fileRef = OBJ_169 /* TSessionTests.swift */; };
 		OBJ_333 /* TidepoolKit.framework in Frameworks */ = {isa = PBXBuildFile; fileRef = "tidepoolkit::TidepoolKit::Product" /* TidepoolKit.framework */; };
->>>>>>> d23a6d74
 /* End PBXBuildFile section */
 
 /* Begin PBXContainerItemProxy section */
@@ -347,257 +178,6 @@
 /* End PBXContainerItemProxy section */
 
 /* Begin PBXFileReference section */
-<<<<<<< HEAD
-		1D63DE9D26E8095E00F46FA5 /* TInfo.swift */ = {isa = PBXFileReference; lastKnownFileType = sourcecode.swift; path = TInfo.swift; sourceTree = "<group>"; };
-		1D63DE9F26E8209200F46FA5 /* TInfoTests.swift */ = {isa = PBXFileReference; lastKnownFileType = sourcecode.swift; path = TInfoTests.swift; sourceTree = "<group>"; };
-		1D63F485271A456700CC065D /* UserDefaults.swift */ = {isa = PBXFileReference; lastKnownFileType = sourcecode.swift; path = UserDefaults.swift; sourceTree = "<group>"; };
-		A903670423D939AE009BD8C5 /* TextButtonTableViewCell.swift */ = {isa = PBXFileReference; lastKnownFileType = sourcecode.swift; path = TextButtonTableViewCell.swift; sourceTree = "<group>"; };
-		A9116ACC2405B7F300483021 /* Bundle.swift */ = {isa = PBXFileReference; lastKnownFileType = sourcecode.swift; path = Bundle.swift; sourceTree = "<group>"; };
-		A9116ACE2405CC3300483021 /* LegacyResponse.swift */ = {isa = PBXFileReference; lastKnownFileType = sourcecode.swift; path = LegacyResponse.swift; sourceTree = "<group>"; };
-		A9116AD02405D81100483021 /* JSONDecoder.swift */ = {isa = PBXFileReference; lastKnownFileType = sourcecode.swift; path = JSONDecoder.swift; sourceTree = "<group>"; };
-		A9116AD22405D81B00483021 /* JSONEncoder.swift */ = {isa = PBXFileReference; lastKnownFileType = sourcecode.swift; path = JSONEncoder.swift; sourceTree = "<group>"; };
-		A9116AD62406012600483021 /* Date.swift */ = {isa = PBXFileReference; fileEncoding = 4; lastKnownFileType = sourcecode.swift; path = Date.swift; sourceTree = "<group>"; };
-		A9116AD72406012600483021 /* TimeInterval.swift */ = {isa = PBXFileReference; fileEncoding = 4; lastKnownFileType = sourcecode.swift; path = TimeInterval.swift; sourceTree = "<group>"; };
-		A9116ADC24075D5A00483021 /* Codable.swift */ = {isa = PBXFileReference; lastKnownFileType = sourcecode.swift; path = Codable.swift; sourceTree = "<group>"; };
-		A9116AE024083C1100483021 /* TDataSet.swift */ = {isa = PBXFileReference; fileEncoding = 4; lastKnownFileType = sourcecode.swift; path = TDataSet.swift; sourceTree = "<group>"; };
-		A9116AF12409D8C400483021 /* TDatum.swift */ = {isa = PBXFileReference; fileEncoding = 4; lastKnownFileType = sourcecode.swift; path = TDatum.swift; sourceTree = "<group>"; };
-		A9116AF52409D8E000483021 /* DataResponse.swift */ = {isa = PBXFileReference; fileEncoding = 4; lastKnownFileType = sourcecode.swift; path = DataResponse.swift; sourceTree = "<group>"; };
-		A918695326388E4A00532575 /* TPrescriptionClaim.swift */ = {isa = PBXFileReference; lastKnownFileType = sourcecode.swift; path = TPrescriptionClaim.swift; sourceTree = "<group>"; };
-		A92621C426E6C2F6007DB99D /* TimeInterval.swift */ = {isa = PBXFileReference; lastKnownFileType = sourcecode.swift; path = TimeInterval.swift; sourceTree = "<group>"; };
-		A9285745262B920E00AC3460 /* LoginSignupNavigationController.swift */ = {isa = PBXFileReference; lastKnownFileType = sourcecode.swift; path = LoginSignupNavigationController.swift; sourceTree = "<group>"; };
-		A928574F262B923700AC3460 /* LoginSignupViewModel.swift */ = {isa = PBXFileReference; lastKnownFileType = sourcecode.swift; path = LoginSignupViewModel.swift; sourceTree = "<group>"; };
-		A9285755262B926B00AC3460 /* LoginSignupView.swift */ = {isa = PBXFileReference; lastKnownFileType = sourcecode.swift; path = LoginSignupView.swift; sourceTree = "<group>"; };
-		A929A90C2411DDB300742B08 /* URLProtocolMock.swift */ = {isa = PBXFileReference; lastKnownFileType = sourcecode.swift; path = URLProtocolMock.swift; sourceTree = "<group>"; };
-		A92F62D123D7D0E3007B3CA6 /* Assets.xcassets */ = {isa = PBXFileReference; lastKnownFileType = folder.assetcatalog; path = Assets.xcassets; sourceTree = "<group>"; };
-		A9307610241224C600D1E376 /* TBloodKetoneDatum.swift */ = {isa = PBXFileReference; fileEncoding = 4; lastKnownFileType = sourcecode.swift; path = TBloodKetoneDatum.swift; sourceTree = "<group>"; };
-		A9307611241224C600D1E376 /* TPumpSettingsDatum.swift */ = {isa = PBXFileReference; fileEncoding = 4; lastKnownFileType = sourcecode.swift; path = TPumpSettingsDatum.swift; sourceTree = "<group>"; };
-		A9307613241224C600D1E376 /* TReportedStateDatum.swift */ = {isa = PBXFileReference; fileEncoding = 4; lastKnownFileType = sourcecode.swift; path = TReportedStateDatum.swift; sourceTree = "<group>"; };
-		A9307614241224C600D1E376 /* TCGMSettingsDatum.swift */ = {isa = PBXFileReference; fileEncoding = 4; lastKnownFileType = sourcecode.swift; path = TCGMSettingsDatum.swift; sourceTree = "<group>"; };
-		A9307616241224C600D1E376 /* TDeviceEventDatum.swift */ = {isa = PBXFileReference; fileEncoding = 4; lastKnownFileType = sourcecode.swift; path = TDeviceEventDatum.swift; sourceTree = "<group>"; };
-		A9307617241224C600D1E376 /* TReservoirChangeDeviceEventDatum.swift */ = {isa = PBXFileReference; fileEncoding = 4; lastKnownFileType = sourcecode.swift; path = TReservoirChangeDeviceEventDatum.swift; sourceTree = "<group>"; };
-		A9307618241224C600D1E376 /* TPrimeDeviceEventDatum.swift */ = {isa = PBXFileReference; fileEncoding = 4; lastKnownFileType = sourcecode.swift; path = TPrimeDeviceEventDatum.swift; sourceTree = "<group>"; };
-		A9307619241224C600D1E376 /* TAlarmDeviceEventDatum.swift */ = {isa = PBXFileReference; fileEncoding = 4; lastKnownFileType = sourcecode.swift; path = TAlarmDeviceEventDatum.swift; sourceTree = "<group>"; };
-		A930761A241224C600D1E376 /* TStatusDeviceEventDatum.swift */ = {isa = PBXFileReference; fileEncoding = 4; lastKnownFileType = sourcecode.swift; path = TStatusDeviceEventDatum.swift; sourceTree = "<group>"; };
-		A930761B241224C600D1E376 /* TTimeChangeDeviceEventDatum.swift */ = {isa = PBXFileReference; fileEncoding = 4; lastKnownFileType = sourcecode.swift; path = TTimeChangeDeviceEventDatum.swift; sourceTree = "<group>"; };
-		A930761C241224C600D1E376 /* TCalibrationDeviceEventDatum.swift */ = {isa = PBXFileReference; fileEncoding = 4; lastKnownFileType = sourcecode.swift; path = TCalibrationDeviceEventDatum.swift; sourceTree = "<group>"; };
-		A930761D241224C600D1E376 /* TSMBGDatum.swift */ = {isa = PBXFileReference; fileEncoding = 4; lastKnownFileType = sourcecode.swift; path = TSMBGDatum.swift; sourceTree = "<group>"; };
-		A930761F241224C600D1E376 /* TBolusDatum.swift */ = {isa = PBXFileReference; fileEncoding = 4; lastKnownFileType = sourcecode.swift; path = TBolusDatum.swift; sourceTree = "<group>"; };
-		A9307620241224C600D1E376 /* TExtendedBolusDatum.swift */ = {isa = PBXFileReference; fileEncoding = 4; lastKnownFileType = sourcecode.swift; path = TExtendedBolusDatum.swift; sourceTree = "<group>"; };
-		A9307621241224C600D1E376 /* TCombinationBolusDatum.swift */ = {isa = PBXFileReference; fileEncoding = 4; lastKnownFileType = sourcecode.swift; path = TCombinationBolusDatum.swift; sourceTree = "<group>"; };
-		A9307622241224C600D1E376 /* TNormalBolusDatum.swift */ = {isa = PBXFileReference; fileEncoding = 4; lastKnownFileType = sourcecode.swift; path = TNormalBolusDatum.swift; sourceTree = "<group>"; };
-		A9307624241224C600D1E376 /* TSuspendedBasalDatum.swift */ = {isa = PBXFileReference; fileEncoding = 4; lastKnownFileType = sourcecode.swift; path = TSuspendedBasalDatum.swift; sourceTree = "<group>"; };
-		A9307625241224C600D1E376 /* TBasalDatum.swift */ = {isa = PBXFileReference; fileEncoding = 4; lastKnownFileType = sourcecode.swift; path = TBasalDatum.swift; sourceTree = "<group>"; };
-		A9307626241224C600D1E376 /* TTemporaryBasalDatum.swift */ = {isa = PBXFileReference; fileEncoding = 4; lastKnownFileType = sourcecode.swift; path = TTemporaryBasalDatum.swift; sourceTree = "<group>"; };
-		A9307627241224C600D1E376 /* TAutomatedBasalDatum.swift */ = {isa = PBXFileReference; fileEncoding = 4; lastKnownFileType = sourcecode.swift; path = TAutomatedBasalDatum.swift; sourceTree = "<group>"; };
-		A9307628241224C600D1E376 /* TScheduledBasalDatum.swift */ = {isa = PBXFileReference; fileEncoding = 4; lastKnownFileType = sourcecode.swift; path = TScheduledBasalDatum.swift; sourceTree = "<group>"; };
-		A9307629241224C600D1E376 /* TWaterDatum.swift */ = {isa = PBXFileReference; fileEncoding = 4; lastKnownFileType = sourcecode.swift; path = TWaterDatum.swift; sourceTree = "<group>"; };
-		A930762A241224C600D1E376 /* TCalculatorDatum.swift */ = {isa = PBXFileReference; fileEncoding = 4; lastKnownFileType = sourcecode.swift; path = TCalculatorDatum.swift; sourceTree = "<group>"; };
-		A930762B241224C600D1E376 /* TPhysicalActivityDatum.swift */ = {isa = PBXFileReference; fileEncoding = 4; lastKnownFileType = sourcecode.swift; path = TPhysicalActivityDatum.swift; sourceTree = "<group>"; };
-		A930762C241224C600D1E376 /* TInsulinDatum.swift */ = {isa = PBXFileReference; fileEncoding = 4; lastKnownFileType = sourcecode.swift; path = TInsulinDatum.swift; sourceTree = "<group>"; };
-		A9307648241224F700D1E376 /* TBloodKetoneDatumTests.swift */ = {isa = PBXFileReference; fileEncoding = 4; lastKnownFileType = sourcecode.swift; path = TBloodKetoneDatumTests.swift; sourceTree = "<group>"; };
-		A9307649241224F700D1E376 /* TReportedStateDatumTests.swift */ = {isa = PBXFileReference; fileEncoding = 4; lastKnownFileType = sourcecode.swift; path = TReportedStateDatumTests.swift; sourceTree = "<group>"; };
-		A930764A241224F700D1E376 /* TPumpSettingsDatumTests.swift */ = {isa = PBXFileReference; fileEncoding = 4; lastKnownFileType = sourcecode.swift; path = TPumpSettingsDatumTests.swift; sourceTree = "<group>"; };
-		A930764C241224F700D1E376 /* TCalibrationDeviceEventDatumTests.swift */ = {isa = PBXFileReference; fileEncoding = 4; lastKnownFileType = sourcecode.swift; path = TCalibrationDeviceEventDatumTests.swift; sourceTree = "<group>"; };
-		A930764D241224F700D1E376 /* TStatusDeviceEventDatumTests.swift */ = {isa = PBXFileReference; fileEncoding = 4; lastKnownFileType = sourcecode.swift; path = TStatusDeviceEventDatumTests.swift; sourceTree = "<group>"; };
-		A930764E241224F700D1E376 /* TTimeChangeDeviceEventDatumTests.swift */ = {isa = PBXFileReference; fileEncoding = 4; lastKnownFileType = sourcecode.swift; path = TTimeChangeDeviceEventDatumTests.swift; sourceTree = "<group>"; };
-		A930764F241224F700D1E376 /* TPrimeDeviceEventDatumTests.swift */ = {isa = PBXFileReference; fileEncoding = 4; lastKnownFileType = sourcecode.swift; path = TPrimeDeviceEventDatumTests.swift; sourceTree = "<group>"; };
-		A9307650241224F700D1E376 /* TDeviceEventDatumTests.swift */ = {isa = PBXFileReference; fileEncoding = 4; lastKnownFileType = sourcecode.swift; path = TDeviceEventDatumTests.swift; sourceTree = "<group>"; };
-		A9307651241224F700D1E376 /* TAlarmDeviceEventDatumTests.swift */ = {isa = PBXFileReference; fileEncoding = 4; lastKnownFileType = sourcecode.swift; path = TAlarmDeviceEventDatumTests.swift; sourceTree = "<group>"; };
-		A9307652241224F700D1E376 /* TReservoirChangeDeviceEventDatumTests.swift */ = {isa = PBXFileReference; fileEncoding = 4; lastKnownFileType = sourcecode.swift; path = TReservoirChangeDeviceEventDatumTests.swift; sourceTree = "<group>"; };
-		A9307654241224F700D1E376 /* TSuspendedBasalDatumTests.swift */ = {isa = PBXFileReference; fileEncoding = 4; lastKnownFileType = sourcecode.swift; path = TSuspendedBasalDatumTests.swift; sourceTree = "<group>"; };
-		A9307655241224F700D1E376 /* TAutomatedBasalDatumTests.swift */ = {isa = PBXFileReference; fileEncoding = 4; lastKnownFileType = sourcecode.swift; path = TAutomatedBasalDatumTests.swift; sourceTree = "<group>"; };
-		A9307656241224F700D1E376 /* TScheduledBasalDatumTests.swift */ = {isa = PBXFileReference; fileEncoding = 4; lastKnownFileType = sourcecode.swift; path = TScheduledBasalDatumTests.swift; sourceTree = "<group>"; };
-		A9307657241224F700D1E376 /* TTemporaryBasalDatumTests.swift */ = {isa = PBXFileReference; fileEncoding = 4; lastKnownFileType = sourcecode.swift; path = TTemporaryBasalDatumTests.swift; sourceTree = "<group>"; };
-		A9307658241224F700D1E376 /* TBasalDatumTests.swift */ = {isa = PBXFileReference; fileEncoding = 4; lastKnownFileType = sourcecode.swift; path = TBasalDatumTests.swift; sourceTree = "<group>"; };
-		A9307659241224F700D1E376 /* TSMBGDatumTests.swift */ = {isa = PBXFileReference; fileEncoding = 4; lastKnownFileType = sourcecode.swift; path = TSMBGDatumTests.swift; sourceTree = "<group>"; };
-		A930765A241224F700D1E376 /* TInsulinDatumTests.swift */ = {isa = PBXFileReference; fileEncoding = 4; lastKnownFileType = sourcecode.swift; path = TInsulinDatumTests.swift; sourceTree = "<group>"; };
-		A930765B241224F700D1E376 /* TCalculatorDatumTests.swift */ = {isa = PBXFileReference; fileEncoding = 4; lastKnownFileType = sourcecode.swift; path = TCalculatorDatumTests.swift; sourceTree = "<group>"; };
-		A930765C241224F700D1E376 /* TPhysicalActivityDatumTests.swift */ = {isa = PBXFileReference; fileEncoding = 4; lastKnownFileType = sourcecode.swift; path = TPhysicalActivityDatumTests.swift; sourceTree = "<group>"; };
-		A930765D241224F700D1E376 /* TCGMSettingsDatumTests.swift */ = {isa = PBXFileReference; fileEncoding = 4; lastKnownFileType = sourcecode.swift; path = TCGMSettingsDatumTests.swift; sourceTree = "<group>"; };
-		A930765E241224F700D1E376 /* TWaterDatumTests.swift */ = {isa = PBXFileReference; fileEncoding = 4; lastKnownFileType = sourcecode.swift; path = TWaterDatumTests.swift; sourceTree = "<group>"; };
-		A9307660241224F800D1E376 /* TNormalBolusDatumTests.swift */ = {isa = PBXFileReference; fileEncoding = 4; lastKnownFileType = sourcecode.swift; path = TNormalBolusDatumTests.swift; sourceTree = "<group>"; };
-		A9307661241224F800D1E376 /* TExtendedBolusDatumTests.swift */ = {isa = PBXFileReference; fileEncoding = 4; lastKnownFileType = sourcecode.swift; path = TExtendedBolusDatumTests.swift; sourceTree = "<group>"; };
-		A9307662241224F800D1E376 /* TCombinationBolusDatumTests.swift */ = {isa = PBXFileReference; fileEncoding = 4; lastKnownFileType = sourcecode.swift; path = TCombinationBolusDatumTests.swift; sourceTree = "<group>"; };
-		A9307663241224F800D1E376 /* TBolusDatumTests.swift */ = {isa = PBXFileReference; fileEncoding = 4; lastKnownFileType = sourcecode.swift; path = TBolusDatumTests.swift; sourceTree = "<group>"; };
-		A93F59FD240D9C1800299E75 /* XCTest.swift */ = {isa = PBXFileReference; lastKnownFileType = sourcecode.swift; path = XCTest.swift; sourceTree = "<group>"; };
-		A94300C92416E63000DDFAD4 /* TInsulin.swift */ = {isa = PBXFileReference; lastKnownFileType = sourcecode.swift; path = TInsulin.swift; sourceTree = "<group>"; };
-		A94300CB2416E63A00DDFAD4 /* TCarbohydrate.swift */ = {isa = PBXFileReference; lastKnownFileType = sourcecode.swift; path = TCarbohydrate.swift; sourceTree = "<group>"; };
-		A94300CD2416F0F100DDFAD4 /* TCarbohydrateTests.swift */ = {isa = PBXFileReference; lastKnownFileType = sourcecode.swift; path = TCarbohydrateTests.swift; sourceTree = "<group>"; };
-		A94300CF2416F0F900DDFAD4 /* TInsulinTests.swift */ = {isa = PBXFileReference; lastKnownFileType = sourcecode.swift; path = TInsulinTests.swift; sourceTree = "<group>"; };
-		A943535023C932A10093CFA3 /* TidepoolKit.framework */ = {isa = PBXFileReference; explicitFileType = wrapper.framework; includeInIndex = 0; path = TidepoolKit.framework; sourceTree = BUILT_PRODUCTS_DIR; };
-		A943535323C932A10093CFA3 /* TidepoolKit.h */ = {isa = PBXFileReference; lastKnownFileType = sourcecode.c.h; path = TidepoolKit.h; sourceTree = "<group>"; };
-		A943535423C932A10093CFA3 /* Info.plist */ = {isa = PBXFileReference; lastKnownFileType = text.plist.xml; path = Info.plist; sourceTree = "<group>"; };
-		A943535923C932A10093CFA3 /* TidepoolKitTests.xctest */ = {isa = PBXFileReference; explicitFileType = wrapper.cfbundle; includeInIndex = 0; path = TidepoolKitTests.xctest; sourceTree = BUILT_PRODUCTS_DIR; };
-		A943536023C932A10093CFA3 /* Info.plist */ = {isa = PBXFileReference; lastKnownFileType = text.plist.xml; path = Info.plist; sourceTree = "<group>"; };
-		A943536F23C932BF0093CFA3 /* TidepoolKitUI.framework */ = {isa = PBXFileReference; explicitFileType = wrapper.framework; includeInIndex = 0; path = TidepoolKitUI.framework; sourceTree = BUILT_PRODUCTS_DIR; };
-		A943537123C932BF0093CFA3 /* TidepoolKitUI.h */ = {isa = PBXFileReference; lastKnownFileType = sourcecode.c.h; path = TidepoolKitUI.h; sourceTree = "<group>"; };
-		A943537223C932BF0093CFA3 /* Info.plist */ = {isa = PBXFileReference; lastKnownFileType = text.plist.xml; path = Info.plist; sourceTree = "<group>"; };
-		A943537723C932BF0093CFA3 /* TidepoolKitUITests.xctest */ = {isa = PBXFileReference; explicitFileType = wrapper.cfbundle; includeInIndex = 0; path = TidepoolKitUITests.xctest; sourceTree = BUILT_PRODUCTS_DIR; };
-		A943537E23C932BF0093CFA3 /* Info.plist */ = {isa = PBXFileReference; lastKnownFileType = text.plist.xml; path = Info.plist; sourceTree = "<group>"; };
-		A943538A23C932D10093CFA3 /* TidepoolKit Example.app */ = {isa = PBXFileReference; explicitFileType = wrapper.application; includeInIndex = 0; path = "TidepoolKit Example.app"; sourceTree = BUILT_PRODUCTS_DIR; };
-		A943538C23C932D10093CFA3 /* AppDelegate.swift */ = {isa = PBXFileReference; lastKnownFileType = sourcecode.swift; path = AppDelegate.swift; sourceTree = "<group>"; };
-		A943538E23C932D10093CFA3 /* RootTableViewController.swift */ = {isa = PBXFileReference; lastKnownFileType = sourcecode.swift; path = RootTableViewController.swift; sourceTree = "<group>"; };
-		A943539123C932D10093CFA3 /* Base */ = {isa = PBXFileReference; lastKnownFileType = file.storyboard; name = Base; path = Base.lproj/Main.storyboard; sourceTree = "<group>"; };
-		A943539323C932D20093CFA3 /* Assets.xcassets */ = {isa = PBXFileReference; lastKnownFileType = folder.assetcatalog; path = Assets.xcassets; sourceTree = "<group>"; };
-		A943539623C932D20093CFA3 /* Base */ = {isa = PBXFileReference; lastKnownFileType = file.storyboard; name = Base; path = Base.lproj/LaunchScreen.storyboard; sourceTree = "<group>"; };
-		A943539823C932D20093CFA3 /* Info.plist */ = {isa = PBXFileReference; lastKnownFileType = text.plist.xml; path = Info.plist; sourceTree = "<group>"; };
-		A94573262729B6E60081072F /* TControllerStatusDatum.swift */ = {isa = PBXFileReference; lastKnownFileType = sourcecode.swift; path = TControllerStatusDatum.swift; sourceTree = "<group>"; };
-		A94D7D4223E242D60087A9C0 /* Locked.swift */ = {isa = PBXFileReference; lastKnownFileType = sourcecode.swift; path = Locked.swift; sourceTree = "<group>"; };
-		A94D7D4423E243780087A9C0 /* UnfairLock.swift */ = {isa = PBXFileReference; lastKnownFileType = sourcecode.swift; path = UnfairLock.swift; sourceTree = "<group>"; };
-		A951B303263C6B7D00926CB4 /* TPrescriptionTests.swift */ = {isa = PBXFileReference; lastKnownFileType = sourcecode.swift; path = TPrescriptionTests.swift; sourceTree = "<group>"; };
-		A951B30D263C6B8900926CB4 /* TPrescriptionClaimTests.swift */ = {isa = PBXFileReference; lastKnownFileType = sourcecode.swift; path = TPrescriptionClaimTests.swift; sourceTree = "<group>"; };
-		A96633C22409E99F007B68C1 /* TFoodDatum.swift */ = {isa = PBXFileReference; fileEncoding = 4; lastKnownFileType = sourcecode.swift; path = TFoodDatum.swift; sourceTree = "<group>"; };
-		A96633C82409E99F007B68C1 /* TCBGDatum.swift */ = {isa = PBXFileReference; fileEncoding = 4; lastKnownFileType = sourcecode.swift; path = TCBGDatum.swift; sourceTree = "<group>"; };
-		A9664CAD2720C1E700E4ACE5 /* TimeInterval.swift */ = {isa = PBXFileReference; lastKnownFileType = sourcecode.swift; path = TimeInterval.swift; sourceTree = "<group>"; };
-		A973CD2223D68B6400C44032 /* TLogging.swift */ = {isa = PBXFileReference; lastKnownFileType = sourcecode.swift; path = TLogging.swift; sourceTree = "<group>"; };
-		A973CD2623D68FC300C44032 /* TAPI+UI.swift */ = {isa = PBXFileReference; lastKnownFileType = sourcecode.swift; path = "TAPI+UI.swift"; sourceTree = "<group>"; };
-		A973CD2823D68FE000C44032 /* TAPI.swift */ = {isa = PBXFileReference; lastKnownFileType = sourcecode.swift; path = TAPI.swift; sourceTree = "<group>"; };
-		A981445F2632236C003CE039 /* TPrescription.swift */ = {isa = PBXFileReference; lastKnownFileType = sourcecode.swift; path = TPrescription.swift; sourceTree = "<group>"; };
-		A98737CE27890F3700A6A23D /* TAutomatedBolusDatum.swift */ = {isa = PBXFileReference; lastKnownFileType = sourcecode.swift; path = TAutomatedBolusDatum.swift; sourceTree = "<group>"; };
-		A98737D027890FC000A6A23D /* TAutomatedBolusDatumTests.swift */ = {isa = PBXFileReference; lastKnownFileType = sourcecode.swift; path = TAutomatedBolusDatumTests.swift; sourceTree = "<group>"; };
-		A9878093240A0D5E0007D5E1 /* TOriginTests.swift */ = {isa = PBXFileReference; fileEncoding = 4; lastKnownFileType = sourcecode.swift; path = TOriginTests.swift; sourceTree = "<group>"; };
-		A9878094240A0D5E0007D5E1 /* TAssociationTests.swift */ = {isa = PBXFileReference; fileEncoding = 4; lastKnownFileType = sourcecode.swift; path = TAssociationTests.swift; sourceTree = "<group>"; };
-		A9878095240A0D5E0007D5E1 /* TBloodGlucoseTests.swift */ = {isa = PBXFileReference; fileEncoding = 4; lastKnownFileType = sourcecode.swift; path = TBloodGlucoseTests.swift; sourceTree = "<group>"; };
-		A9878096240A0D5E0007D5E1 /* TLocationTests.swift */ = {isa = PBXFileReference; fileEncoding = 4; lastKnownFileType = sourcecode.swift; path = TLocationTests.swift; sourceTree = "<group>"; };
-		A9878099240A0D5E0007D5E1 /* TFoodDatumTests.swift */ = {isa = PBXFileReference; fileEncoding = 4; lastKnownFileType = sourcecode.swift; path = TFoodDatumTests.swift; sourceTree = "<group>"; };
-		A98780A3240A0D5E0007D5E1 /* TCBGDatumTests.swift */ = {isa = PBXFileReference; fileEncoding = 4; lastKnownFileType = sourcecode.swift; path = TCBGDatumTests.swift; sourceTree = "<group>"; };
-		A98780A9240A0D5E0007D5E1 /* TDatumTests.swift */ = {isa = PBXFileReference; fileEncoding = 4; lastKnownFileType = sourcecode.swift; path = TDatumTests.swift; sourceTree = "<group>"; };
-		A98780DA240A14E80007D5E1 /* Date.swift */ = {isa = PBXFileReference; fileEncoding = 4; lastKnownFileType = sourcecode.swift; path = Date.swift; sourceTree = "<group>"; };
-		A98D55272410A50200EE62B5 /* Sample.swift */ = {isa = PBXFileReference; lastKnownFileType = sourcecode.swift; path = Sample.swift; sourceTree = "<group>"; };
-		A994916623FB288E00865738 /* Logging.swift */ = {isa = PBXFileReference; lastKnownFileType = sourcecode.swift; path = Logging.swift; sourceTree = "<group>"; };
-		A994916823FB4CF500865738 /* TEnvironment.swift */ = {isa = PBXFileReference; lastKnownFileType = sourcecode.swift; path = TEnvironment.swift; sourceTree = "<group>"; };
-		A994916A23FB4D3200865738 /* TSession.swift */ = {isa = PBXFileReference; lastKnownFileType = sourcecode.swift; path = TSession.swift; sourceTree = "<group>"; };
-		A994916C23FB54D200865738 /* TError.swift */ = {isa = PBXFileReference; lastKnownFileType = sourcecode.swift; path = TError.swift; sourceTree = "<group>"; };
-		A994917123FB6C1100865738 /* StatusTableViewCell.swift */ = {isa = PBXFileReference; lastKnownFileType = sourcecode.swift; path = StatusTableViewCell.swift; sourceTree = "<group>"; };
-		A994917323FB88A300865738 /* DNS+TEnvironment.swift */ = {isa = PBXFileReference; lastKnownFileType = sourcecode.swift; path = "DNS+TEnvironment.swift"; sourceTree = "<group>"; };
-		A994917923FE15CE00865738 /* HTTPURLResponse.swift */ = {isa = PBXFileReference; lastKnownFileType = sourcecode.swift; path = HTTPURLResponse.swift; sourceTree = "<group>"; };
-		A994917B23FE15E000865738 /* Bundle.swift */ = {isa = PBXFileReference; lastKnownFileType = sourcecode.swift; path = Bundle.swift; sourceTree = "<group>"; };
-		A994917F23FE1AD500865738 /* ProcessInfo.swift */ = {isa = PBXFileReference; lastKnownFileType = sourcecode.swift; path = ProcessInfo.swift; sourceTree = "<group>"; };
-		A9B0D9772732EFFB00D96D93 /* TControllerSettingsDatum.swift */ = {isa = PBXFileReference; lastKnownFileType = sourcecode.swift; path = TControllerSettingsDatum.swift; sourceTree = "<group>"; };
-		A9B0D9792732F0D300D96D93 /* TControllerSettingsDatumTests.swift */ = {isa = PBXFileReference; lastKnownFileType = sourcecode.swift; path = TControllerSettingsDatumTests.swift; sourceTree = "<group>"; };
-		A9B1A4B1271E6FA8009FA94E /* TPumpSettingsOverrideDeviceEventDatum.swift */ = {isa = PBXFileReference; lastKnownFileType = sourcecode.swift; path = TPumpSettingsOverrideDeviceEventDatum.swift; sourceTree = "<group>"; };
-		A9BF06CF240EE47D005D5337 /* TDictionary.swift */ = {isa = PBXFileReference; lastKnownFileType = sourcecode.swift; path = TDictionary.swift; sourceTree = "<group>"; };
-		A9BF06D1240EEC87005D5337 /* TProfileTests.swift */ = {isa = PBXFileReference; lastKnownFileType = sourcecode.swift; path = TProfileTests.swift; sourceTree = "<group>"; };
-		A9BF06D5240EF5BB005D5337 /* TDataSetTests.swift */ = {isa = PBXFileReference; lastKnownFileType = sourcecode.swift; path = TDataSetTests.swift; sourceTree = "<group>"; };
-		A9BF06D7240F0A13005D5337 /* TEnvironmentTests.swift */ = {isa = PBXFileReference; lastKnownFileType = sourcecode.swift; path = TEnvironmentTests.swift; sourceTree = "<group>"; };
-		A9BF06D9240F0A20005D5337 /* TSessionTests.swift */ = {isa = PBXFileReference; lastKnownFileType = sourcecode.swift; path = TSessionTests.swift; sourceTree = "<group>"; };
-		A9BF06DF240F2FF1005D5337 /* TAPITests.swift */ = {isa = PBXFileReference; lastKnownFileType = sourcecode.swift; path = TAPITests.swift; sourceTree = "<group>"; };
-		A9BF06E3240F3051005D5337 /* JSONDecoderTests.swift */ = {isa = PBXFileReference; lastKnownFileType = sourcecode.swift; path = JSONDecoderTests.swift; sourceTree = "<group>"; };
-		A9BF06E5240F305B005D5337 /* JSONEncoderTests.swift */ = {isa = PBXFileReference; lastKnownFileType = sourcecode.swift; path = JSONEncoderTests.swift; sourceTree = "<group>"; };
-		A9BF06E7240F3557005D5337 /* JSONEncoder.swift */ = {isa = PBXFileReference; lastKnownFileType = sourcecode.swift; path = JSONEncoder.swift; sourceTree = "<group>"; };
-		A9C57BF823FF3BFD00A5964D /* TBloodGlucose.swift */ = {isa = PBXFileReference; fileEncoding = 4; lastKnownFileType = sourcecode.swift; path = TBloodGlucose.swift; sourceTree = "<group>"; };
-		A9C57BFD23FF3BFD00A5964D /* TLocation.swift */ = {isa = PBXFileReference; fileEncoding = 4; lastKnownFileType = sourcecode.swift; path = TLocation.swift; sourceTree = "<group>"; };
-		A9C57BFE23FF3BFD00A5964D /* TAssociation.swift */ = {isa = PBXFileReference; fileEncoding = 4; lastKnownFileType = sourcecode.swift; path = TAssociation.swift; sourceTree = "<group>"; };
-		A9C57BFF23FF3BFD00A5964D /* TOrigin.swift */ = {isa = PBXFileReference; fileEncoding = 4; lastKnownFileType = sourcecode.swift; path = TOrigin.swift; sourceTree = "<group>"; };
-		A9C57C4F23FF66A000A5964D /* LoginResponse.swift */ = {isa = PBXFileReference; lastKnownFileType = sourcecode.swift; path = LoginResponse.swift; sourceTree = "<group>"; };
-		A9C57C5324005C3800A5964D /* LoadingTableViewCell.swift */ = {isa = PBXFileReference; lastKnownFileType = sourcecode.swift; path = LoadingTableViewCell.swift; sourceTree = "<group>"; };
-		A9C57C552400628800A5964D /* IdentifiableClass.swift */ = {isa = PBXFileReference; lastKnownFileType = sourcecode.swift; path = IdentifiableClass.swift; sourceTree = "<group>"; };
-		A9C57C582400B76000A5964D /* TProfile.swift */ = {isa = PBXFileReference; lastKnownFileType = sourcecode.swift; path = TProfile.swift; sourceTree = "<group>"; };
-		A9C9D24E2400BFCC00D66F16 /* TextViewController.swift */ = {isa = PBXFileReference; lastKnownFileType = sourcecode.swift; path = TextViewController.swift; sourceTree = "<group>"; };
-		A9C9D2512400CC4300D66F16 /* UIAlertController.swift */ = {isa = PBXFileReference; lastKnownFileType = sourcecode.swift; path = UIAlertController.swift; sourceTree = "<group>"; };
-		A9C9D2532400CC6500D66F16 /* UserDefaults.swift */ = {isa = PBXFileReference; lastKnownFileType = sourcecode.swift; path = UserDefaults.swift; sourceTree = "<group>"; };
-		A9C9D2552400CD7A00D66F16 /* UTF8TextFileActivityItem.swift */ = {isa = PBXFileReference; lastKnownFileType = sourcecode.swift; path = UTF8TextFileActivityItem.swift; sourceTree = "<group>"; };
-		A9D58156272B2D4D00AA5C18 /* TPumpSettingsOverrideDeviceEventDatumTests.swift */ = {isa = PBXFileReference; lastKnownFileType = sourcecode.swift; path = TPumpSettingsOverrideDeviceEventDatumTests.swift; sourceTree = "<group>"; };
-		A9D58158272B411400AA5C18 /* TControllerStatusDatumTests.swift */ = {isa = PBXFileReference; lastKnownFileType = sourcecode.swift; path = TControllerStatusDatumTests.swift; sourceTree = "<group>"; };
-		A9DA2ABA2413093C0083298B /* TDosingDecisionDatum.swift */ = {isa = PBXFileReference; lastKnownFileType = sourcecode.swift; path = TDosingDecisionDatum.swift; sourceTree = "<group>"; };
-		A9DA2ABC24130B380083298B /* TPumpStatusDatum.swift */ = {isa = PBXFileReference; lastKnownFileType = sourcecode.swift; path = TPumpStatusDatum.swift; sourceTree = "<group>"; };
-		A9DA2ABE24130D050083298B /* TPumpStatusDatumTests.swift */ = {isa = PBXFileReference; lastKnownFileType = sourcecode.swift; path = TPumpStatusDatumTests.swift; sourceTree = "<group>"; };
-		A9DA2AC024130D1D0083298B /* TDosingDecisionDatumTests.swift */ = {isa = PBXFileReference; lastKnownFileType = sourcecode.swift; path = TDosingDecisionDatumTests.swift; sourceTree = "<group>"; };
-		A9DCED12262779290057359F /* ActionButtonStyle.swift */ = {isa = PBXFileReference; fileEncoding = 4; lastKnownFileType = sourcecode.swift; path = ActionButtonStyle.swift; sourceTree = "<group>"; };
-		A9DCED13262779290057359F /* LocalizedString.swift */ = {isa = PBXFileReference; fileEncoding = 4; lastKnownFileType = sourcecode.swift; path = LocalizedString.swift; sourceTree = "<group>"; };
-		A9DCED1A2627792F0057359F /* Image.swift */ = {isa = PBXFileReference; fileEncoding = 4; lastKnownFileType = sourcecode.swift; path = Image.swift; sourceTree = "<group>"; };
-		A9DCED20262779350057359F /* ContentPreview.swift */ = {isa = PBXFileReference; fileEncoding = 4; lastKnownFileType = sourcecode.swift; path = ContentPreview.swift; sourceTree = "<group>"; };
-		A9E33AA026444DC200B8D280 /* WeakSynchronizedSet.swift */ = {isa = PBXFileReference; lastKnownFileType = sourcecode.swift; path = WeakSynchronizedSet.swift; sourceTree = "<group>"; };
-		A9E8C604272C54D500016E2E /* LoginResponseTests.swift */ = {isa = PBXFileReference; lastKnownFileType = sourcecode.swift; path = LoginResponseTests.swift; sourceTree = "<group>"; };
-		A9E8C606272C54DD00016E2E /* DataResponseTests.swift */ = {isa = PBXFileReference; lastKnownFileType = sourcecode.swift; path = DataResponseTests.swift; sourceTree = "<group>"; };
-		A9EAB8E723DFC77E00874D2A /* DNS.swift */ = {isa = PBXFileReference; lastKnownFileType = sourcecode.swift; path = DNS.swift; sourceTree = "<group>"; };
-		A9EBE97927AA42AF00B441BA /* TAlertDatum.swift */ = {isa = PBXFileReference; lastKnownFileType = sourcecode.swift; path = TAlertDatum.swift; sourceTree = "<group>"; };
-		A9EBE97B27AA44F700B441BA /* TAlertDatumTests.swift */ = {isa = PBXFileReference; lastKnownFileType = sourcecode.swift; path = TAlertDatumTests.swift; sourceTree = "<group>"; };
-		C11613522983096D00777E7C /* nb */ = {isa = PBXFileReference; lastKnownFileType = text.plist.strings; name = nb; path = nb.lproj/Main.strings; sourceTree = "<group>"; };
-		C11613532983096D00777E7C /* nb */ = {isa = PBXFileReference; lastKnownFileType = text.plist.strings; name = nb; path = nb.lproj/InfoPlist.strings; sourceTree = "<group>"; };
-		C11613542983096D00777E7C /* nb */ = {isa = PBXFileReference; lastKnownFileType = text.plist.strings; name = nb; path = nb.lproj/Localizable.strings; sourceTree = "<group>"; };
-		C11613552983096D00777E7C /* nb */ = {isa = PBXFileReference; lastKnownFileType = text.plist.strings; name = nb; path = nb.lproj/Localizable.strings; sourceTree = "<group>"; };
-		C11613562983096D00777E7C /* nb */ = {isa = PBXFileReference; lastKnownFileType = text.plist.strings; name = nb; path = nb.lproj/Localizable.strings; sourceTree = "<group>"; };
-		C11A2BD429830A3100AC5135 /* fr */ = {isa = PBXFileReference; lastKnownFileType = text.plist.strings; name = fr; path = fr.lproj/Main.strings; sourceTree = "<group>"; };
-		C11A2BD529830A3100AC5135 /* fr */ = {isa = PBXFileReference; lastKnownFileType = text.plist.strings; name = fr; path = fr.lproj/InfoPlist.strings; sourceTree = "<group>"; };
-		C11A2BD629830A3100AC5135 /* fr */ = {isa = PBXFileReference; lastKnownFileType = text.plist.strings; name = fr; path = fr.lproj/Localizable.strings; sourceTree = "<group>"; };
-		C11A2BD729830A3100AC5135 /* fr */ = {isa = PBXFileReference; lastKnownFileType = text.plist.strings; name = fr; path = fr.lproj/Localizable.strings; sourceTree = "<group>"; };
-		C11A2BD829830A3100AC5135 /* fr */ = {isa = PBXFileReference; lastKnownFileType = text.plist.strings; name = fr; path = fr.lproj/Localizable.strings; sourceTree = "<group>"; };
-		C147B999299581ED00BF55AC /* he */ = {isa = PBXFileReference; lastKnownFileType = text.plist.strings; name = he; path = he.lproj/Main.strings; sourceTree = "<group>"; };
-		C14952192995822A0095AA84 /* ru */ = {isa = PBXFileReference; lastKnownFileType = text.plist.strings; name = ru; path = ru.lproj/Main.strings; sourceTree = "<group>"; };
-		C149521A2995822A0095AA84 /* ru */ = {isa = PBXFileReference; lastKnownFileType = text.plist.strings; name = ru; path = ru.lproj/InfoPlist.strings; sourceTree = "<group>"; };
-		C149521B2995822A0095AA84 /* ru */ = {isa = PBXFileReference; lastKnownFileType = text.plist.strings; name = ru; path = ru.lproj/Localizable.strings; sourceTree = "<group>"; };
-		C149521C2995822A0095AA84 /* ru */ = {isa = PBXFileReference; lastKnownFileType = text.plist.strings; name = ru; path = ru.lproj/Localizable.strings; sourceTree = "<group>"; };
-		C149521D2995822A0095AA84 /* ru */ = {isa = PBXFileReference; lastKnownFileType = text.plist.strings; name = ru; path = ru.lproj/Localizable.strings; sourceTree = "<group>"; };
-		C15A583729C7866600D3A5A1 /* ar */ = {isa = PBXFileReference; lastKnownFileType = text.plist.strings; name = ar; path = ar.lproj/Localizable.strings; sourceTree = "<group>"; };
-		C15C115329C814F300EBAC55 /* zh-Hans */ = {isa = PBXFileReference; lastKnownFileType = text.plist.strings; name = "zh-Hans"; path = "zh-Hans.lproj/Localizable.strings"; sourceTree = "<group>"; };
-		C160FF8A29BF7EA800D4DFD4 /* en */ = {isa = PBXFileReference; lastKnownFileType = text.plist.strings; name = en; path = en.lproj/Localizable.strings; sourceTree = "<group>"; };
-		C160FF9029BF801E00D4DFD4 /* en */ = {isa = PBXFileReference; lastKnownFileType = text.plist.strings; name = en; path = en.lproj/Localizable.strings; sourceTree = "<group>"; };
-		C160FF9329BF802C00D4DFD4 /* en */ = {isa = PBXFileReference; lastKnownFileType = text.plist.strings; name = en; path = en.lproj/Localizable.strings; sourceTree = "<group>"; };
-		C160FF9529BF80C800D4DFD4 /* en */ = {isa = PBXFileReference; lastKnownFileType = text.plist.strings; name = en; path = en.lproj/InfoPlist.strings; sourceTree = "<group>"; };
-		C160FF9729BF80CF00D4DFD4 /* en */ = {isa = PBXFileReference; lastKnownFileType = text.plist.strings; name = en; path = en.lproj/Main.strings; sourceTree = "<group>"; };
-		C1821696297E55A7001EB097 /* es */ = {isa = PBXFileReference; lastKnownFileType = text.plist.strings; name = es; path = es.lproj/Main.strings; sourceTree = "<group>"; };
-		C1821698297E55A7001EB097 /* es */ = {isa = PBXFileReference; lastKnownFileType = text.plist.strings; name = es; path = es.lproj/InfoPlist.strings; sourceTree = "<group>"; };
-		C182169B297E55A7001EB097 /* es */ = {isa = PBXFileReference; lastKnownFileType = text.plist.strings; name = es; path = es.lproj/Localizable.strings; sourceTree = "<group>"; };
-		C182169E297E55A7001EB097 /* es */ = {isa = PBXFileReference; lastKnownFileType = text.plist.strings; name = es; path = es.lproj/Localizable.strings; sourceTree = "<group>"; };
-		C18216A1297E55A7001EB097 /* es */ = {isa = PBXFileReference; lastKnownFileType = text.plist.strings; name = es; path = es.lproj/Localizable.strings; sourceTree = "<group>"; };
-		C18886ED29830A5E004C982D /* nl */ = {isa = PBXFileReference; lastKnownFileType = text.plist.strings; name = nl; path = nl.lproj/Main.strings; sourceTree = "<group>"; };
-		C18886EE29830A5E004C982D /* nl */ = {isa = PBXFileReference; lastKnownFileType = text.plist.strings; name = nl; path = nl.lproj/InfoPlist.strings; sourceTree = "<group>"; };
-		C18886EF29830A5E004C982D /* nl */ = {isa = PBXFileReference; lastKnownFileType = text.plist.strings; name = nl; path = nl.lproj/Localizable.strings; sourceTree = "<group>"; };
-		C18886F029830A5E004C982D /* nl */ = {isa = PBXFileReference; lastKnownFileType = text.plist.strings; name = nl; path = nl.lproj/Localizable.strings; sourceTree = "<group>"; };
-		C18886F129830A5E004C982D /* nl */ = {isa = PBXFileReference; lastKnownFileType = text.plist.strings; name = nl; path = nl.lproj/Localizable.strings; sourceTree = "<group>"; };
-		C18B7266299581C600F138D3 /* da */ = {isa = PBXFileReference; lastKnownFileType = text.plist.strings; name = da; path = da.lproj/Main.strings; sourceTree = "<group>"; };
-		C18B7267299581C600F138D3 /* da */ = {isa = PBXFileReference; lastKnownFileType = text.plist.strings; name = da; path = da.lproj/InfoPlist.strings; sourceTree = "<group>"; };
-		C18B7268299581C600F138D3 /* da */ = {isa = PBXFileReference; lastKnownFileType = text.plist.strings; name = da; path = da.lproj/Localizable.strings; sourceTree = "<group>"; };
-		C18B7269299581C600F138D3 /* da */ = {isa = PBXFileReference; lastKnownFileType = text.plist.strings; name = da; path = da.lproj/Localizable.strings; sourceTree = "<group>"; };
-		C18B726A299581C600F138D3 /* da */ = {isa = PBXFileReference; lastKnownFileType = text.plist.strings; name = da; path = da.lproj/Localizable.strings; sourceTree = "<group>"; };
-		C192C60A29C78711001EFEA6 /* vi */ = {isa = PBXFileReference; lastKnownFileType = text.plist.strings; name = vi; path = vi.lproj/Localizable.strings; sourceTree = "<group>"; };
-		C199E4D429C64072003D32F7 /* cs */ = {isa = PBXFileReference; lastKnownFileType = text.plist.strings; name = cs; path = cs.lproj/Main.strings; sourceTree = "<group>"; };
-		C199E4D529C64072003D32F7 /* cs */ = {isa = PBXFileReference; lastKnownFileType = text.plist.strings; name = cs; path = cs.lproj/InfoPlist.strings; sourceTree = "<group>"; };
-		C199E4D629C64072003D32F7 /* cs */ = {isa = PBXFileReference; lastKnownFileType = text.plist.strings; name = cs; path = cs.lproj/Localizable.strings; sourceTree = "<group>"; };
-		C199E4D729C64072003D32F7 /* cs */ = {isa = PBXFileReference; lastKnownFileType = text.plist.strings; name = cs; path = cs.lproj/Localizable.strings; sourceTree = "<group>"; };
-		C199E4D829C64072003D32F7 /* cs */ = {isa = PBXFileReference; lastKnownFileType = text.plist.strings; name = cs; path = cs.lproj/Localizable.strings; sourceTree = "<group>"; };
-		C1B0CFE029C786BF0045B04D /* ja */ = {isa = PBXFileReference; lastKnownFileType = text.plist.strings; name = ja; path = ja.lproj/Localizable.strings; sourceTree = "<group>"; };
-		C1B267A52995824000BCB7C1 /* tr */ = {isa = PBXFileReference; lastKnownFileType = text.plist.strings; name = tr; path = tr.lproj/Main.strings; sourceTree = "<group>"; };
-		C1B267A62995824000BCB7C1 /* tr */ = {isa = PBXFileReference; lastKnownFileType = text.plist.strings; name = tr; path = tr.lproj/InfoPlist.strings; sourceTree = "<group>"; };
-		C1B267A72995824000BCB7C1 /* tr */ = {isa = PBXFileReference; lastKnownFileType = text.plist.strings; name = tr; path = tr.lproj/Localizable.strings; sourceTree = "<group>"; };
-		C1B267A82995824000BCB7C1 /* tr */ = {isa = PBXFileReference; lastKnownFileType = text.plist.strings; name = tr; path = tr.lproj/Localizable.strings; sourceTree = "<group>"; };
-		C1B267A92995824000BCB7C1 /* tr */ = {isa = PBXFileReference; lastKnownFileType = text.plist.strings; name = tr; path = tr.lproj/Localizable.strings; sourceTree = "<group>"; };
-		C1BCB5C2298309C4001C50FF /* it */ = {isa = PBXFileReference; lastKnownFileType = text.plist.strings; name = it; path = it.lproj/Main.strings; sourceTree = "<group>"; };
-		C1BCB5C3298309C4001C50FF /* it */ = {isa = PBXFileReference; lastKnownFileType = text.plist.strings; name = it; path = it.lproj/InfoPlist.strings; sourceTree = "<group>"; };
-		C1BCB5C4298309C4001C50FF /* it */ = {isa = PBXFileReference; lastKnownFileType = text.plist.strings; name = it; path = it.lproj/Localizable.strings; sourceTree = "<group>"; };
-		C1BCB5C5298309C4001C50FF /* it */ = {isa = PBXFileReference; lastKnownFileType = text.plist.strings; name = it; path = it.lproj/Localizable.strings; sourceTree = "<group>"; };
-		C1BCB5C6298309C4001C50FF /* it */ = {isa = PBXFileReference; lastKnownFileType = text.plist.strings; name = it; path = it.lproj/Localizable.strings; sourceTree = "<group>"; };
-		C1C5357029C007D300E32DF9 /* he */ = {isa = PBXFileReference; lastKnownFileType = text.plist.strings; name = he; path = he.lproj/Localizable.strings; sourceTree = "<group>"; };
-		C1C5357129C007ED00E32DF9 /* he */ = {isa = PBXFileReference; lastKnownFileType = text.plist.strings; name = he; path = he.lproj/InfoPlist.strings; sourceTree = "<group>"; };
-		C1C5357229C0081400E32DF9 /* he */ = {isa = PBXFileReference; lastKnownFileType = text.plist.strings; name = he; path = he.lproj/Localizable.strings; sourceTree = "<group>"; };
-		C1C5357329C0CF5B00E32DF9 /* he */ = {isa = PBXFileReference; lastKnownFileType = text.plist.strings; name = he; path = he.lproj/Localizable.strings; sourceTree = "<group>"; };
-		C1C6038D2983092100FC4128 /* de */ = {isa = PBXFileReference; lastKnownFileType = text.plist.strings; name = de; path = de.lproj/Main.strings; sourceTree = "<group>"; };
-		C1C6038E2983092100FC4128 /* de */ = {isa = PBXFileReference; lastKnownFileType = text.plist.strings; name = de; path = de.lproj/InfoPlist.strings; sourceTree = "<group>"; };
-		C1C6038F2983092100FC4128 /* de */ = {isa = PBXFileReference; lastKnownFileType = text.plist.strings; name = de; path = de.lproj/Localizable.strings; sourceTree = "<group>"; };
-		C1C603902983092100FC4128 /* de */ = {isa = PBXFileReference; lastKnownFileType = text.plist.strings; name = de; path = de.lproj/Localizable.strings; sourceTree = "<group>"; };
-		C1C603912983092100FC4128 /* de */ = {isa = PBXFileReference; lastKnownFileType = text.plist.strings; name = de; path = de.lproj/Localizable.strings; sourceTree = "<group>"; };
-		C1DEE899298309EA0008194D /* sk */ = {isa = PBXFileReference; lastKnownFileType = text.plist.strings; name = sk; path = sk.lproj/Main.strings; sourceTree = "<group>"; };
-		C1DEE89A298309EA0008194D /* sk */ = {isa = PBXFileReference; lastKnownFileType = text.plist.strings; name = sk; path = sk.lproj/InfoPlist.strings; sourceTree = "<group>"; };
-		C1DEE89B298309EA0008194D /* sk */ = {isa = PBXFileReference; lastKnownFileType = text.plist.strings; name = sk; path = sk.lproj/Localizable.strings; sourceTree = "<group>"; };
-		C1DEE89C298309EA0008194D /* sk */ = {isa = PBXFileReference; lastKnownFileType = text.plist.strings; name = sk; path = sk.lproj/Localizable.strings; sourceTree = "<group>"; };
-		C1DEE89D298309EA0008194D /* sk */ = {isa = PBXFileReference; lastKnownFileType = text.plist.strings; name = sk; path = sk.lproj/Localizable.strings; sourceTree = "<group>"; };
-		C1E5A6E329C7870100703C90 /* sv */ = {isa = PBXFileReference; lastKnownFileType = text.plist.strings; name = sv; path = sv.lproj/Localizable.strings; sourceTree = "<group>"; };
-		C1E5A6E429C7870100703C90 /* sv */ = {isa = PBXFileReference; lastKnownFileType = text.plist.strings; name = sv; path = sv.lproj/Localizable.strings; sourceTree = "<group>"; };
-		C1E693D629C786E200410918 /* pt-BR */ = {isa = PBXFileReference; lastKnownFileType = text.plist.strings; name = "pt-BR"; path = "pt-BR.lproj/Localizable.strings"; sourceTree = "<group>"; };
-		C1E8ADD42995822300AB9EEB /* ro */ = {isa = PBXFileReference; lastKnownFileType = text.plist.strings; name = ro; path = ro.lproj/Main.strings; sourceTree = "<group>"; };
-		C1E8ADD52995822300AB9EEB /* ro */ = {isa = PBXFileReference; lastKnownFileType = text.plist.strings; name = ro; path = ro.lproj/InfoPlist.strings; sourceTree = "<group>"; };
-		C1E8ADD62995822300AB9EEB /* ro */ = {isa = PBXFileReference; lastKnownFileType = text.plist.strings; name = ro; path = ro.lproj/Localizable.strings; sourceTree = "<group>"; };
-		C1E8ADD72995822300AB9EEB /* ro */ = {isa = PBXFileReference; lastKnownFileType = text.plist.strings; name = ro; path = ro.lproj/Localizable.strings; sourceTree = "<group>"; };
-		C1E8ADD82995822300AB9EEB /* ro */ = {isa = PBXFileReference; lastKnownFileType = text.plist.strings; name = ro; path = ro.lproj/Localizable.strings; sourceTree = "<group>"; };
-		C1F490052995821600C8BD69 /* pl */ = {isa = PBXFileReference; lastKnownFileType = text.plist.strings; name = pl; path = pl.lproj/Main.strings; sourceTree = "<group>"; };
-		C1F490062995821600C8BD69 /* pl */ = {isa = PBXFileReference; lastKnownFileType = text.plist.strings; name = pl; path = pl.lproj/InfoPlist.strings; sourceTree = "<group>"; };
-		C1F490072995821600C8BD69 /* pl */ = {isa = PBXFileReference; lastKnownFileType = text.plist.strings; name = pl; path = pl.lproj/Localizable.strings; sourceTree = "<group>"; };
-		C1F490082995821600C8BD69 /* pl */ = {isa = PBXFileReference; lastKnownFileType = text.plist.strings; name = pl; path = pl.lproj/Localizable.strings; sourceTree = "<group>"; };
-		C1F490092995821700C8BD69 /* pl */ = {isa = PBXFileReference; lastKnownFileType = text.plist.strings; name = pl; path = pl.lproj/Localizable.strings; sourceTree = "<group>"; };
-		C1F4FD5E29C7869800D7ACBC /* fi */ = {isa = PBXFileReference; lastKnownFileType = text.plist.strings; name = fi; path = fi.lproj/Localizable.strings; sourceTree = "<group>"; };
-		C1F4FD5F29C7869800D7ACBC /* fi */ = {isa = PBXFileReference; lastKnownFileType = text.plist.strings; name = fi; path = fi.lproj/Localizable.strings; sourceTree = "<group>"; };
-=======
 		C16DA93E29B8CB6400CC3610 /* Assets.xcassets */ = {isa = PBXFileReference; lastKnownFileType = folder.assetcatalog; path = Assets.xcassets; sourceTree = "<group>"; };
 		OBJ_10 /* JSONDecoder.swift */ = {isa = PBXFileReference; lastKnownFileType = sourcecode.swift; path = JSONDecoder.swift; sourceTree = "<group>"; };
 		OBJ_103 /* JSONDecoderTests.swift */ = {isa = PBXFileReference; lastKnownFileType = sourcecode.swift; path = JSONDecoderTests.swift; sourceTree = "<group>"; };
@@ -739,7 +319,6 @@
 		OBJ_99 /* LoginSignupViewModel.swift */ = {isa = PBXFileReference; lastKnownFileType = sourcecode.swift; path = LoginSignupViewModel.swift; sourceTree = "<group>"; };
 		"tidepoolkit::TidepoolKit::Product" /* TidepoolKit.framework */ = {isa = PBXFileReference; lastKnownFileType = wrapper.framework; path = TidepoolKit.framework; sourceTree = BUILT_PRODUCTS_DIR; };
 		"tidepoolkit::TidepoolKitTests::Product" /* TidepoolKitTests.xctest */ = {isa = PBXFileReference; lastKnownFileType = file; path = TidepoolKitTests.xctest; sourceTree = BUILT_PRODUCTS_DIR; };
->>>>>>> d23a6d74
 /* End PBXFileReference section */
 
 /* Begin PBXFrameworksBuildPhase section */
@@ -921,22 +500,8 @@
 		OBJ_13 /* Common */ = {
 			isa = PBXGroup;
 			children = (
-<<<<<<< HEAD
-				A943535323C932A10093CFA3 /* TidepoolKit.h */,
-				A943535423C932A10093CFA3 /* Info.plist */,
-				C182169D297E55A7001EB097 /* Localizable.strings */,
-				A973CD2823D68FE000C44032 /* TAPI.swift */,
-				A994916823FB4CF500865738 /* TEnvironment.swift */,
-				A994916C23FB54D200865738 /* TError.swift */,
-				A973CD2223D68B6400C44032 /* TLogging.swift */,
-				A994916A23FB4D3200865738 /* TSession.swift */,
-				A9C57C2123FF3BFD00A5964D /* Extensions */,
-				A94D7D4623E246C40087A9C0 /* Internal */,
-				A9C57BF723FF3BFD00A5964D /* Model */,
-=======
 				OBJ_14 /* ActionButtonStyle.swift */,
 				OBJ_15 /* LocalizedString.swift */,
->>>>>>> d23a6d74
 			);
 			path = Common;
 			sourceTree = "<group>";
@@ -953,16 +518,8 @@
 		OBJ_161 /* Private */ = {
 			isa = PBXGroup;
 			children = (
-<<<<<<< HEAD
-				A943537123C932BF0093CFA3 /* TidepoolKitUI.h */,
-				A943537223C932BF0093CFA3 /* Info.plist */,
-				C18216A0297E55A7001EB097 /* Localizable.strings */,
-				A973CD2623D68FC300C44032 /* TAPI+UI.swift */,
-				A994917023FB61E400865738 /* Internal */,
-=======
 				OBJ_162 /* Extensions */,
 				OBJ_166 /* URLProtocolMock.swift */,
->>>>>>> d23a6d74
 			);
 			path = Private;
 			sourceTree = "<group>";
@@ -980,18 +537,6 @@
 		OBJ_17 /* Extensions */ = {
 			isa = PBXGroup;
 			children = (
-<<<<<<< HEAD
-				A943539823C932D20093CFA3 /* Info.plist */,
-				C182169A297E55A7001EB097 /* Localizable.strings */,
-				C1821697297E55A7001EB097 /* InfoPlist.strings */,
-				A943538C23C932D10093CFA3 /* AppDelegate.swift */,
-				A994916623FB288E00865738 /* Logging.swift */,
-				A943538E23C932D10093CFA3 /* RootTableViewController.swift */,
-				A943539323C932D20093CFA3 /* Assets.xcassets */,
-				A943539523C932D20093CFA3 /* LaunchScreen.storyboard */,
-				A943539023C932D10093CFA3 /* Main.storyboard */,
-				A9C57C572400636200A5964D /* Support */,
-=======
 				OBJ_18 /* Bundle.swift */,
 				OBJ_19 /* Codable.swift */,
 				OBJ_20 /* DNS+TEnvironment.swift */,
@@ -1001,7 +546,6 @@
 				OBJ_24 /* ProcessInfo.swift */,
 				OBJ_25 /* TimeInterval.swift */,
 				OBJ_26 /* UserDefaults.swift */,
->>>>>>> d23a6d74
 			);
 			path = Extensions;
 			sourceTree = "<group>";
@@ -1259,31 +803,6 @@
 			hasScannedForEncodings = 0;
 			knownRegions = (
 				en,
-<<<<<<< HEAD
-				Base,
-				es,
-				de,
-				nb,
-				it,
-				sk,
-				fr,
-				nl,
-				da,
-				he,
-				pl,
-				ro,
-				ru,
-				tr,
-				cs,
-				ar,
-				fi,
-				ja,
-				"pt-BR",
-				sv,
-				vi,
-				"zh-Hans",
-=======
->>>>>>> d23a6d74
 			);
 			mainGroup = OBJ_5;
 			productRefGroup = OBJ_170 /* Products */;
@@ -1299,54 +818,11 @@
 /* End PBXProject section */
 
 /* Begin PBXResourcesBuildPhase section */
-<<<<<<< HEAD
-		A943534E23C932A10093CFA3 /* Resources */ = {
-			isa = PBXResourcesBuildPhase;
-			buildActionMask = 2147483647;
-			files = (
-				C182169F297E55A7001EB097 /* Localizable.strings in Resources */,
-			);
-			runOnlyForDeploymentPostprocessing = 0;
-		};
-		A943535723C932A10093CFA3 /* Resources */ = {
-			isa = PBXResourcesBuildPhase;
-			buildActionMask = 2147483647;
-			files = (
-			);
-			runOnlyForDeploymentPostprocessing = 0;
-		};
-		A943536D23C932BF0093CFA3 /* Resources */ = {
-			isa = PBXResourcesBuildPhase;
-			buildActionMask = 2147483647;
-			files = (
-				A92F62D223D7D0E3007B3CA6 /* Assets.xcassets in Resources */,
-				C18216A2297E55A7001EB097 /* Localizable.strings in Resources */,
-			);
-			runOnlyForDeploymentPostprocessing = 0;
-		};
-		A943537523C932BF0093CFA3 /* Resources */ = {
-			isa = PBXResourcesBuildPhase;
-			buildActionMask = 2147483647;
-			files = (
-			);
-			runOnlyForDeploymentPostprocessing = 0;
-		};
-		A943538823C932D10093CFA3 /* Resources */ = {
-			isa = PBXResourcesBuildPhase;
-			buildActionMask = 2147483647;
-			files = (
-				C182169C297E55A7001EB097 /* Localizable.strings in Resources */,
-				A943539723C932D20093CFA3 /* LaunchScreen.storyboard in Resources */,
-				C1821699297E55A7001EB097 /* InfoPlist.strings in Resources */,
-				A943539423C932D20093CFA3 /* Assets.xcassets in Resources */,
-				A943539223C932D10093CFA3 /* Main.storyboard in Resources */,
-=======
 		C16DA94429B8CDEE00CC3610 /* Resources */ = {
 			isa = PBXResourcesBuildPhase;
 			buildActionMask = 2147483647;
 			files = (
 				C16DA94529B8CDF400CC3610 /* Assets.xcassets in Resources */,
->>>>>>> d23a6d74
 			);
 			runOnlyForDeploymentPostprocessing = 0;
 		};
@@ -1524,140 +1000,6 @@
 		};
 /* End PBXTargetDependency section */
 
-<<<<<<< HEAD
-/* Begin PBXVariantGroup section */
-		A943539023C932D10093CFA3 /* Main.storyboard */ = {
-			isa = PBXVariantGroup;
-			children = (
-				A943539123C932D10093CFA3 /* Base */,
-				C1821696297E55A7001EB097 /* es */,
-				C1C6038D2983092100FC4128 /* de */,
-				C11613522983096D00777E7C /* nb */,
-				C1BCB5C2298309C4001C50FF /* it */,
-				C1DEE899298309EA0008194D /* sk */,
-				C11A2BD429830A3100AC5135 /* fr */,
-				C18886ED29830A5E004C982D /* nl */,
-				C18B7266299581C600F138D3 /* da */,
-				C147B999299581ED00BF55AC /* he */,
-				C1F490052995821600C8BD69 /* pl */,
-				C1E8ADD42995822300AB9EEB /* ro */,
-				C14952192995822A0095AA84 /* ru */,
-				C1B267A52995824000BCB7C1 /* tr */,
-				C160FF9729BF80CF00D4DFD4 /* en */,
-				C199E4D429C64072003D32F7 /* cs */,
-			);
-			name = Main.storyboard;
-			sourceTree = "<group>";
-		};
-		A943539523C932D20093CFA3 /* LaunchScreen.storyboard */ = {
-			isa = PBXVariantGroup;
-			children = (
-				A943539623C932D20093CFA3 /* Base */,
-			);
-			name = LaunchScreen.storyboard;
-			sourceTree = "<group>";
-		};
-		C1821697297E55A7001EB097 /* InfoPlist.strings */ = {
-			isa = PBXVariantGroup;
-			children = (
-				C1821698297E55A7001EB097 /* es */,
-				C1C6038E2983092100FC4128 /* de */,
-				C11613532983096D00777E7C /* nb */,
-				C1BCB5C3298309C4001C50FF /* it */,
-				C1DEE89A298309EA0008194D /* sk */,
-				C11A2BD529830A3100AC5135 /* fr */,
-				C18886EE29830A5E004C982D /* nl */,
-				C18B7267299581C600F138D3 /* da */,
-				C1F490062995821600C8BD69 /* pl */,
-				C1E8ADD52995822300AB9EEB /* ro */,
-				C149521A2995822A0095AA84 /* ru */,
-				C1B267A62995824000BCB7C1 /* tr */,
-				C160FF9529BF80C800D4DFD4 /* en */,
-				C1C5357129C007ED00E32DF9 /* he */,
-				C199E4D529C64072003D32F7 /* cs */,
-			);
-			name = InfoPlist.strings;
-			sourceTree = "<group>";
-		};
-		C182169A297E55A7001EB097 /* Localizable.strings */ = {
-			isa = PBXVariantGroup;
-			children = (
-				C182169B297E55A7001EB097 /* es */,
-				C1C6038F2983092100FC4128 /* de */,
-				C11613542983096D00777E7C /* nb */,
-				C1BCB5C4298309C4001C50FF /* it */,
-				C1DEE89B298309EA0008194D /* sk */,
-				C11A2BD629830A3100AC5135 /* fr */,
-				C18886EF29830A5E004C982D /* nl */,
-				C18B7268299581C600F138D3 /* da */,
-				C1F490072995821600C8BD69 /* pl */,
-				C1E8ADD62995822300AB9EEB /* ro */,
-				C149521B2995822A0095AA84 /* ru */,
-				C1B267A72995824000BCB7C1 /* tr */,
-				C160FF9329BF802C00D4DFD4 /* en */,
-				C1C5357029C007D300E32DF9 /* he */,
-				C199E4D629C64072003D32F7 /* cs */,
-				C15A583729C7866600D3A5A1 /* ar */,
-				C1F4FD5E29C7869800D7ACBC /* fi */,
-				C1B0CFE029C786BF0045B04D /* ja */,
-				C1E693D629C786E200410918 /* pt-BR */,
-				C1E5A6E329C7870100703C90 /* sv */,
-				C192C60A29C78711001EFEA6 /* vi */,
-				C15C115329C814F300EBAC55 /* zh-Hans */,
-			);
-			name = Localizable.strings;
-			sourceTree = "<group>";
-		};
-		C182169D297E55A7001EB097 /* Localizable.strings */ = {
-			isa = PBXVariantGroup;
-			children = (
-				C182169E297E55A7001EB097 /* es */,
-				C1C603902983092100FC4128 /* de */,
-				C11613552983096D00777E7C /* nb */,
-				C1BCB5C5298309C4001C50FF /* it */,
-				C1DEE89C298309EA0008194D /* sk */,
-				C11A2BD729830A3100AC5135 /* fr */,
-				C18886F029830A5E004C982D /* nl */,
-				C18B7269299581C600F138D3 /* da */,
-				C1F490082995821600C8BD69 /* pl */,
-				C1E8ADD72995822300AB9EEB /* ro */,
-				C149521C2995822A0095AA84 /* ru */,
-				C1B267A82995824000BCB7C1 /* tr */,
-				C160FF9029BF801E00D4DFD4 /* en */,
-				C1C5357229C0081400E32DF9 /* he */,
-				C199E4D729C64072003D32F7 /* cs */,
-			);
-			name = Localizable.strings;
-			sourceTree = "<group>";
-		};
-		C18216A0297E55A7001EB097 /* Localizable.strings */ = {
-			isa = PBXVariantGroup;
-			children = (
-				C18216A1297E55A7001EB097 /* es */,
-				C1C603912983092100FC4128 /* de */,
-				C11613562983096D00777E7C /* nb */,
-				C1BCB5C6298309C4001C50FF /* it */,
-				C1DEE89D298309EA0008194D /* sk */,
-				C11A2BD829830A3100AC5135 /* fr */,
-				C18886F129830A5E004C982D /* nl */,
-				C18B726A299581C600F138D3 /* da */,
-				C1F490092995821700C8BD69 /* pl */,
-				C1E8ADD82995822300AB9EEB /* ro */,
-				C149521D2995822A0095AA84 /* ru */,
-				C1B267A92995824000BCB7C1 /* tr */,
-				C160FF8A29BF7EA800D4DFD4 /* en */,
-				C1C5357329C0CF5B00E32DF9 /* he */,
-				C199E4D829C64072003D32F7 /* cs */,
-				C1F4FD5F29C7869800D7ACBC /* fi */,
-				C1E5A6E429C7870100703C90 /* sv */,
-			);
-			name = Localizable.strings;
-			sourceTree = "<group>";
-		};
-/* End PBXVariantGroup section */
-
-=======
->>>>>>> d23a6d74
 /* Begin XCBuildConfiguration section */
 		OBJ_178 /* Debug */ = {
 			isa = XCBuildConfiguration;
@@ -1669,165 +1011,6 @@
 					"$(inherited)",
 					"$(PLATFORM_DIR)/Developer/Library/Frameworks",
 				);
-<<<<<<< HEAD
-				GCC_TREAT_IMPLICIT_FUNCTION_DECLARATIONS_AS_ERRORS = YES;
-				GCC_TREAT_INCOMPATIBLE_POINTER_TYPE_WARNINGS_AS_ERRORS = YES;
-				GCC_WARN_64_TO_32_BIT_CONVERSION = YES_ERROR;
-				GCC_WARN_ABOUT_MISSING_FIELD_INITIALIZERS = YES;
-				GCC_WARN_ABOUT_MISSING_NEWLINE = YES;
-				GCC_WARN_ABOUT_MISSING_PROTOTYPES = YES;
-				GCC_WARN_ABOUT_RETURN_TYPE = YES_ERROR;
-				GCC_WARN_FOUR_CHARACTER_CONSTANTS = YES;
-				GCC_WARN_HIDDEN_VIRTUAL_FUNCTIONS = YES;
-				GCC_WARN_INITIALIZER_NOT_FULLY_BRACKETED = YES;
-				GCC_WARN_NON_VIRTUAL_DESTRUCTOR = YES;
-				GCC_WARN_SHADOW = YES;
-				GCC_WARN_SIGN_COMPARE = YES;
-				GCC_WARN_STRICT_SELECTOR_MATCH = YES;
-				GCC_WARN_UNDECLARED_SELECTOR = YES;
-				GCC_WARN_UNINITIALIZED_AUTOS = YES_AGGRESSIVE;
-				GCC_WARN_UNKNOWN_PRAGMAS = YES;
-				GCC_WARN_UNUSED_FUNCTION = YES;
-				GCC_WARN_UNUSED_LABEL = YES;
-				GCC_WARN_UNUSED_PARAMETER = YES;
-				GCC_WARN_UNUSED_VARIABLE = YES;
-				IPHONEOS_DEPLOYMENT_TARGET = 14.1;
-				LOCALIZED_STRING_MACRO_NAMES = (
-					NSLocalizedString,
-					CFCopyLocalizedString,
-					LocalizedString,
-				);
-				MTL_ENABLE_DEBUG_INFO = INCLUDE_SOURCE;
-				MTL_FAST_MATH = YES;
-				ONLY_ACTIVE_ARCH = YES;
-				SDKROOT = iphoneos;
-				SWIFT_ACTIVE_COMPILATION_CONDITIONS = DEBUG;
-				SWIFT_OPTIMIZATION_LEVEL = "-Onone";
-				SWIFT_VERSION = 5.0;
-				VERSIONING_SYSTEM = "apple-generic";
-				WARNING_CFLAGS = "-Wall";
-			};
-			name = Debug;
-		};
-		A943536323C932A10093CFA3 /* Release */ = {
-			isa = XCBuildConfiguration;
-			buildSettings = {
-				ALWAYS_SEARCH_USER_PATHS = NO;
-				CLANG_ANALYZER_GCD_PERFORMANCE = YES;
-				CLANG_ANALYZER_LOCALIZABILITY_EMPTY_CONTEXT = YES;
-				CLANG_ANALYZER_LOCALIZABILITY_NONLOCALIZED = YES;
-				CLANG_ANALYZER_NONNULL = YES;
-				CLANG_ANALYZER_NUMBER_OBJECT_CONVERSION = YES_AGGRESSIVE;
-				CLANG_ANALYZER_SECURITY_FLOATLOOPCOUNTER = YES;
-				CLANG_ANALYZER_SECURITY_INSECUREAPI_RAND = YES;
-				CLANG_ANALYZER_SECURITY_INSECUREAPI_STRCPY = YES;
-				CLANG_CXX_LANGUAGE_STANDARD = "gnu++17";
-				CLANG_CXX_LIBRARY = "libc++";
-				CLANG_ENABLE_MODULES = YES;
-				CLANG_ENABLE_OBJC_ARC = YES;
-				CLANG_ENABLE_OBJC_WEAK = YES;
-				CLANG_WARN_ASSIGN_ENUM = YES;
-				CLANG_WARN_ATOMIC_IMPLICIT_SEQ_CST = YES;
-				CLANG_WARN_BLOCK_CAPTURE_AUTORELEASING = YES_ERROR;
-				CLANG_WARN_BOOL_CONVERSION = YES_ERROR;
-				CLANG_WARN_COMMA = YES_ERROR;
-				CLANG_WARN_CONSTANT_CONVERSION = YES_ERROR;
-				CLANG_WARN_CXX0X_EXTENSIONS = YES;
-				CLANG_WARN_DELETE_NON_VIRTUAL_DTOR = YES_ERROR;
-				CLANG_WARN_DEPRECATED_OBJC_IMPLEMENTATIONS = YES;
-				CLANG_WARN_DIRECT_OBJC_ISA_USAGE = YES_ERROR;
-				CLANG_WARN_DOCUMENTATION_COMMENTS = YES;
-				CLANG_WARN_EMPTY_BODY = YES;
-				CLANG_WARN_ENUM_CONVERSION = YES_ERROR;
-				CLANG_WARN_FLOAT_CONVERSION = YES_ERROR;
-				CLANG_WARN_IMPLICIT_SIGN_CONVERSION = YES_ERROR;
-				CLANG_WARN_INFINITE_RECURSION = YES;
-				CLANG_WARN_INT_CONVERSION = YES_ERROR;
-				CLANG_WARN_MISSING_NOESCAPE = YES_ERROR;
-				CLANG_WARN_NON_LITERAL_NULL_CONVERSION = YES_ERROR;
-				CLANG_WARN_OBJC_EXPLICIT_OWNERSHIP_TYPE = YES;
-				CLANG_WARN_OBJC_IMPLICIT_ATOMIC_PROPERTIES = YES;
-				CLANG_WARN_OBJC_IMPLICIT_RETAIN_SELF = YES;
-				CLANG_WARN_OBJC_INTERFACE_IVARS = YES_ERROR;
-				CLANG_WARN_OBJC_LITERAL_CONVERSION = YES_ERROR;
-				CLANG_WARN_OBJC_MISSING_PROPERTY_SYNTHESIS = YES;
-				CLANG_WARN_OBJC_REPEATED_USE_OF_WEAK = YES_AGGRESSIVE;
-				CLANG_WARN_OBJC_ROOT_CLASS = YES_ERROR;
-				CLANG_WARN_PRAGMA_PACK = YES_ERROR;
-				CLANG_WARN_QUOTED_INCLUDE_IN_FRAMEWORK_HEADER = YES_ERROR;
-				CLANG_WARN_RANGE_LOOP_ANALYSIS = YES;
-				CLANG_WARN_SEMICOLON_BEFORE_METHOD_BODY = YES;
-				CLANG_WARN_STRICT_PROTOTYPES = YES_ERROR;
-				CLANG_WARN_SUSPICIOUS_IMPLICIT_CONVERSION = YES_ERROR;
-				CLANG_WARN_SUSPICIOUS_MOVE = YES;
-				CLANG_WARN_UNGUARDED_AVAILABILITY = YES_AGGRESSIVE;
-				CLANG_WARN_UNREACHABLE_CODE = YES_AGGRESSIVE;
-				CLANG_WARN_VEXING_PARSE = YES_ERROR;
-				CLANG_WARN__DUPLICATE_METHOD_MATCH = YES;
-				CLANG_WARN__EXIT_TIME_DESTRUCTORS = YES;
-				CODE_SIGN_IDENTITY = "iPhone Developer";
-				COPY_PHASE_STRIP = NO;
-				CURRENT_PROJECT_VERSION = 1;
-				ENABLE_NS_ASSERTIONS = NO;
-				ENABLE_STRICT_OBJC_MSGSEND = YES;
-				GCC_C_LANGUAGE_STANDARD = gnu11;
-				GCC_NO_COMMON_BLOCKS = YES;
-				GCC_TREAT_IMPLICIT_FUNCTION_DECLARATIONS_AS_ERRORS = YES;
-				GCC_TREAT_INCOMPATIBLE_POINTER_TYPE_WARNINGS_AS_ERRORS = YES;
-				GCC_WARN_64_TO_32_BIT_CONVERSION = YES_ERROR;
-				GCC_WARN_ABOUT_MISSING_FIELD_INITIALIZERS = YES;
-				GCC_WARN_ABOUT_MISSING_NEWLINE = YES;
-				GCC_WARN_ABOUT_MISSING_PROTOTYPES = YES;
-				GCC_WARN_ABOUT_RETURN_TYPE = YES_ERROR;
-				GCC_WARN_FOUR_CHARACTER_CONSTANTS = YES;
-				GCC_WARN_HIDDEN_VIRTUAL_FUNCTIONS = YES;
-				GCC_WARN_INITIALIZER_NOT_FULLY_BRACKETED = YES;
-				GCC_WARN_NON_VIRTUAL_DESTRUCTOR = YES;
-				GCC_WARN_SHADOW = YES;
-				GCC_WARN_SIGN_COMPARE = YES;
-				GCC_WARN_STRICT_SELECTOR_MATCH = YES;
-				GCC_WARN_UNDECLARED_SELECTOR = YES;
-				GCC_WARN_UNINITIALIZED_AUTOS = YES_AGGRESSIVE;
-				GCC_WARN_UNKNOWN_PRAGMAS = YES;
-				GCC_WARN_UNUSED_FUNCTION = YES;
-				GCC_WARN_UNUSED_LABEL = YES;
-				GCC_WARN_UNUSED_PARAMETER = YES;
-				GCC_WARN_UNUSED_VARIABLE = YES;
-				IPHONEOS_DEPLOYMENT_TARGET = 14.1;
-				LOCALIZED_STRING_MACRO_NAMES = (
-					NSLocalizedString,
-					CFCopyLocalizedString,
-					LocalizedString,
-				);
-				MTL_ENABLE_DEBUG_INFO = NO;
-				MTL_FAST_MATH = YES;
-				SDKROOT = iphoneos;
-				SWIFT_COMPILATION_MODE = wholemodule;
-				SWIFT_OPTIMIZATION_LEVEL = "-O";
-				SWIFT_VERSION = 5.0;
-				VALIDATE_PRODUCT = YES;
-				VERSIONING_SYSTEM = "apple-generic";
-				WARNING_CFLAGS = "-Wall";
-			};
-			name = Release;
-		};
-		A943536523C932A10093CFA3 /* Debug */ = {
-			isa = XCBuildConfiguration;
-			buildSettings = {
-				APPLICATION_EXTENSION_API_ONLY = YES;
-				DEFINES_MODULE = YES;
-				DYLIB_COMPATIBILITY_VERSION = 1;
-				DYLIB_CURRENT_VERSION = 1;
-				DYLIB_INSTALL_NAME_BASE = "@rpath";
-				INFOPLIST_FILE = TidepoolKit/Info.plist;
-				INSTALL_PATH = "$(LOCAL_LIBRARY_DIR)/Frameworks";
-				LD_RUNPATH_SEARCH_PATHS = (
-					"$(inherited)",
-					"@executable_path/Frameworks",
-					"@loader_path/Frameworks",
-				);
-				PRODUCT_BUNDLE_IDENTIFIER = org.tidepool.TidepoolKit;
-=======
 				HEADER_SEARCH_PATHS = "$(inherited)";
 				INFOPLIST_FILE = TidepoolKit.xcodeproj/TidepoolKit_Info.plist;
 				IPHONEOS_DEPLOYMENT_TARGET = 14.0;
@@ -1838,7 +1021,6 @@
 				OTHER_SWIFT_FLAGS = "$(inherited)";
 				PRODUCT_BUNDLE_IDENTIFIER = TidepoolKit;
 				PRODUCT_MODULE_NAME = "$(TARGET_NAME:c99extidentifier)";
->>>>>>> d23a6d74
 				PRODUCT_NAME = "$(TARGET_NAME:c99extidentifier)";
 				SKIP_INSTALL = YES;
 				SWIFT_ACTIVE_COMPILATION_CONDITIONS = "$(inherited)";
